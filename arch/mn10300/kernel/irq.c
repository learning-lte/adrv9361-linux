/* MN10300 Arch-specific interrupt handling
 *
 * Copyright (C) 2007 Red Hat, Inc. All Rights Reserved.
 * Written by David Howells (dhowells@redhat.com)
 *
 * This program is free software; you can redistribute it and/or
 * modify it under the terms of the GNU General Public Licence
 * as published by the Free Software Foundation; either version
 * 2 of the Licence, or (at your option) any later version.
 */
#include <linux/module.h>
#include <linux/interrupt.h>
#include <linux/kernel_stat.h>
#include <linux/seq_file.h>
#include <linux/cpumask.h>
#include <asm/setup.h>
#include <asm/serial-regs.h>

unsigned long __mn10300_irq_enabled_epsw[NR_CPUS] __cacheline_aligned_in_smp = {
	[0 ... NR_CPUS - 1] = EPSW_IE | EPSW_IM_7
};
EXPORT_SYMBOL(__mn10300_irq_enabled_epsw);

#ifdef CONFIG_SMP
static char irq_affinity_online[NR_IRQS] = {
	[0 ... NR_IRQS - 1] = 0
};

#define NR_IRQ_WORDS	((NR_IRQS + 31) / 32)
static unsigned long irq_affinity_request[NR_IRQ_WORDS] = {
	[0 ... NR_IRQ_WORDS - 1] = 0
};
#endif  /* CONFIG_SMP */

atomic_t irq_err_count;

/*
 * MN10300 interrupt controller operations
 */
static void mn10300_cpupic_ack(struct irq_data *d)
{
	unsigned int irq = d->irq;
	unsigned long flags;
	u16 tmp;

	flags = arch_local_cli_save();
	GxICR_u8(irq) = GxICR_DETECT;
	tmp = GxICR(irq);
	arch_local_irq_restore(flags);
}

static void __mask_and_set_icr(unsigned int irq,
			       unsigned int mask, unsigned int set)
{
	unsigned long flags;
	u16 tmp;

	flags = arch_local_cli_save();
	tmp = GxICR(irq);
	GxICR(irq) = (tmp & mask) | set;
	tmp = GxICR(irq);
	arch_local_irq_restore(flags);
}

static void mn10300_cpupic_mask(struct irq_data *d)
{
	__mask_and_set_icr(d->irq, GxICR_LEVEL, 0);
}

static void mn10300_cpupic_mask_ack(struct irq_data *d)
{
	unsigned int irq = d->irq;
#ifdef CONFIG_SMP
	unsigned long flags;
	u16 tmp;

	flags = arch_local_cli_save();

	if (!test_and_clear_bit(irq, irq_affinity_request)) {
		tmp = GxICR(irq);
		GxICR(irq) = (tmp & GxICR_LEVEL) | GxICR_DETECT;
		tmp = GxICR(irq);
	} else {
		u16 tmp2;
		tmp = GxICR(irq);
		GxICR(irq) = (tmp & GxICR_LEVEL);
		tmp2 = GxICR(irq);

		irq_affinity_online[irq] =
			any_online_cpu(*d->affinity);
		CROSS_GxICR(irq, irq_affinity_online[irq]) =
			(tmp & (GxICR_LEVEL | GxICR_ENABLE)) | GxICR_DETECT;
		tmp = CROSS_GxICR(irq, irq_affinity_online[irq]);
	}

	arch_local_irq_restore(flags);
#else  /* CONFIG_SMP */
	__mask_and_set_icr(irq, GxICR_LEVEL, GxICR_DETECT);
#endif /* CONFIG_SMP */
}

static void mn10300_cpupic_unmask(struct irq_data *d)
{
	__mask_and_set_icr(d->irq, GxICR_LEVEL, GxICR_ENABLE);
}

static void mn10300_cpupic_unmask_clear(struct irq_data *d)
{
	unsigned int irq = d->irq;
	/* the MN10300 PIC latches its interrupt request bit, even after the
	 * device has ceased to assert its interrupt line and the interrupt
	 * channel has been disabled in the PIC, so for level-triggered
	 * interrupts we need to clear the request bit when we re-enable */
#ifdef CONFIG_SMP
	unsigned long flags;
	u16 tmp;

	flags = arch_local_cli_save();

	if (!test_and_clear_bit(irq, irq_affinity_request)) {
		tmp = GxICR(irq);
		GxICR(irq) = (tmp & GxICR_LEVEL) | GxICR_ENABLE | GxICR_DETECT;
		tmp = GxICR(irq);
	} else {
		tmp = GxICR(irq);

		irq_affinity_online[irq] = any_online_cpu(*d->affinity);
		CROSS_GxICR(irq, irq_affinity_online[irq]) = (tmp & GxICR_LEVEL) | GxICR_ENABLE | GxICR_DETECT;
		tmp = CROSS_GxICR(irq, irq_affinity_online[irq]);
	}

	arch_local_irq_restore(flags);
#else  /* CONFIG_SMP */
	__mask_and_set_icr(irq, GxICR_LEVEL, GxICR_ENABLE | GxICR_DETECT);
#endif /* CONFIG_SMP */
}

#ifdef CONFIG_SMP
static int
mn10300_cpupic_setaffinity(struct irq_data *d, const struct cpumask *mask,
			   bool force)
{
	unsigned long flags;
	int err;

	flags = arch_local_cli_save();

	/* check irq no */
	switch (d->irq) {
	case TMJCIRQ:
	case RESCHEDULE_IPI:
	case CALL_FUNC_SINGLE_IPI:
	case LOCAL_TIMER_IPI:
	case FLUSH_CACHE_IPI:
	case CALL_FUNCTION_NMI_IPI:
	case DEBUGGER_NMI_IPI:
#ifdef CONFIG_MN10300_TTYSM0
	case SC0RXIRQ:
	case SC0TXIRQ:
#ifdef CONFIG_MN10300_TTYSM0_TIMER8
	case TM8IRQ:
#elif CONFIG_MN10300_TTYSM0_TIMER2
	case TM2IRQ:
#endif /* CONFIG_MN10300_TTYSM0_TIMER8 */
#endif /* CONFIG_MN10300_TTYSM0 */

#ifdef CONFIG_MN10300_TTYSM1
	case SC1RXIRQ:
	case SC1TXIRQ:
#ifdef CONFIG_MN10300_TTYSM1_TIMER12
	case TM12IRQ:
#elif CONFIG_MN10300_TTYSM1_TIMER9
	case TM9IRQ:
#elif CONFIG_MN10300_TTYSM1_TIMER3
	case TM3IRQ:
#endif /* CONFIG_MN10300_TTYSM1_TIMER12 */
#endif /* CONFIG_MN10300_TTYSM1 */

#ifdef CONFIG_MN10300_TTYSM2
	case SC2RXIRQ:
	case SC2TXIRQ:
	case TM10IRQ:
#endif /* CONFIG_MN10300_TTYSM2 */
		err = -1;
		break;

	default:
		set_bit(d->irq, irq_affinity_request);
		err = 0;
		break;
	}

	arch_local_irq_restore(flags);
	return err;
}
#endif /* CONFIG_SMP */

/*
 * MN10300 PIC level-triggered IRQ handling.
 *
 * The PIC has no 'ACK' function per se.  It is possible to clear individual
 * channel latches, but each latch relatches whether or not the channel is
 * masked, so we need to clear the latch when we unmask the channel.
 *
 * Also for this reason, we don't supply an ack() op (it's unused anyway if
 * mask_ack() is provided), and mask_ack() just masks.
 */
static struct irq_chip mn10300_cpu_pic_level = {
	.name			= "cpu_l",
	.irq_disable		= mn10300_cpupic_mask,
	.irq_enable		= mn10300_cpupic_unmask_clear,
	.irq_ack		= NULL,
	.irq_mask		= mn10300_cpupic_mask,
	.irq_mask_ack		= mn10300_cpupic_mask,
	.irq_unmask		= mn10300_cpupic_unmask_clear,
#ifdef CONFIG_SMP
	.irq_set_affinity	= mn10300_cpupic_setaffinity,
#endif
};

/*
 * MN10300 PIC edge-triggered IRQ handling.
 *
 * We use the latch clearing function of the PIC as the 'ACK' function.
 */
static struct irq_chip mn10300_cpu_pic_edge = {
	.name			= "cpu_e",
	.irq_disable		= mn10300_cpupic_mask,
	.irq_enable		= mn10300_cpupic_unmask,
	.irq_ack		= mn10300_cpupic_ack,
	.irq_mask		= mn10300_cpupic_mask,
	.irq_mask_ack		= mn10300_cpupic_mask_ack,
	.irq_unmask		= mn10300_cpupic_unmask,
#ifdef CONFIG_SMP
	.irq_set_affinity	= mn10300_cpupic_setaffinity,
#endif
};

/*
 * 'what should we do if we get a hw irq event on an illegal vector'.
 * each architecture has to answer this themselves.
 */
void ack_bad_irq(int irq)
{
	printk(KERN_WARNING "unexpected IRQ trap at vector %02x\n", irq);
}

/*
 * change the level at which an IRQ executes
 * - must not be called whilst interrupts are being processed!
 */
void set_intr_level(int irq, u16 level)
{
	BUG_ON(in_interrupt());

	__mask_and_set_icr(irq, GxICR_ENABLE, level);
}

/*
 * mark an interrupt to be ACK'd after interrupt handlers have been run rather
 * than before
 * - see Documentation/mn10300/features.txt
 */
void mn10300_set_lateack_irq_type(int irq)
{
	irq_set_chip_and_handler(irq, &mn10300_cpu_pic_level,
				 handle_level_irq);
}

/*
 * initialise the interrupt system
 */
void __init init_IRQ(void)
{
	int irq;

	for (irq = 0; irq < NR_IRQS; irq++)
<<<<<<< HEAD
		if (get_irq_chip(irq) == &no_irq_chip)
=======
		if (irq_get_chip(irq) == &no_irq_chip)
>>>>>>> 00b317a4
			/* due to the PIC latching interrupt requests, even
			 * when the IRQ is disabled, IRQ_PENDING is superfluous
			 * and we can use handle_level_irq() for edge-triggered
			 * interrupts */
			irq_set_chip_and_handler(irq, &mn10300_cpu_pic_edge,
						 handle_level_irq);

	unit_init_IRQ();
}

/*
 * handle normal device IRQs
 */
asmlinkage void do_IRQ(void)
{
	unsigned long sp, epsw, irq_disabled_epsw, old_irq_enabled_epsw;
	unsigned int cpu_id = smp_processor_id();
	int irq;

	sp = current_stack_pointer();
	BUG_ON(sp - (sp & ~(THREAD_SIZE - 1)) < STACK_WARN);

	/* make sure local_irq_enable() doesn't muck up the interrupt priority
	 * setting in EPSW */
	old_irq_enabled_epsw = __mn10300_irq_enabled_epsw[cpu_id];
	local_save_flags(epsw);
	__mn10300_irq_enabled_epsw[cpu_id] = EPSW_IE | (EPSW_IM & epsw);
	irq_disabled_epsw = EPSW_IE | MN10300_CLI_LEVEL;

#ifdef CONFIG_MN10300_WD_TIMER
	__IRQ_STAT(cpu_id, __irq_count)++;
#endif

	irq_enter();

	for (;;) {
		/* ask the interrupt controller for the next IRQ to process
		 * - the result we get depends on EPSW.IM
		 */
		irq = IAGR & IAGR_GN;
		if (!irq)
			break;

		local_irq_restore(irq_disabled_epsw);

		generic_handle_irq(irq >> 2);

		/* restore IRQ controls for IAGR access */
		local_irq_restore(epsw);
	}

	__mn10300_irq_enabled_epsw[cpu_id] = old_irq_enabled_epsw;

	irq_exit();
}

/*
 * Display interrupt management information through /proc/interrupts
 */
int arch_show_interrupts(struct seq_file *p, int prec)
{
<<<<<<< HEAD
	int i = *(loff_t *) v, j, cpu;
	struct irqaction *action;
	unsigned long flags;

	switch (i) {
		/* display column title bar naming CPUs */
	case 0:
		seq_printf(p, "           ");
		for (j = 0; j < NR_CPUS; j++)
			if (cpu_online(j))
				seq_printf(p, "CPU%d       ", j);
		seq_putc(p, '\n');
		break;

		/* display information rows, one per active CPU */
	case 1 ... NR_IRQS - 1:
		raw_spin_lock_irqsave(&irq_desc[i].lock, flags);

		action = irq_desc[i].action;
		if (action) {
			seq_printf(p, "%3d: ", i);
			for_each_present_cpu(cpu)
				seq_printf(p, "%10u ", kstat_irqs_cpu(i, cpu));

			if (i < NR_CPU_IRQS)
				seq_printf(p, " %14s.%u",
					   irq_desc[i].irq_data.chip->name,
					   (GxICR(i) & GxICR_LEVEL) >>
					   GxICR_LEVEL_SHIFT);
			else
				seq_printf(p, " %14s",
					   irq_desc[i].irq_data.chip->name);

			seq_printf(p, "  %s", action->name);

			for (action = action->next;
			     action;
			     action = action->next)
				seq_printf(p, ", %s", action->name);

			seq_putc(p, '\n');
		}

		raw_spin_unlock_irqrestore(&irq_desc[i].lock, flags);
		break;

		/* polish off with NMI and error counters */
	case NR_IRQS:
=======
>>>>>>> 00b317a4
#ifdef CONFIG_MN10300_WD_TIMER
	int j;

	seq_printf(p, "%*s: ", prec, "NMI");
	for (j = 0; j < NR_CPUS; j++)
		if (cpu_online(j))
			seq_printf(p, "%10u ", nmi_count(j));
	seq_putc(p, '\n');
#endif

	seq_printf(p, "%*s: ", prec, "ERR");
	seq_printf(p, "%10u\n", atomic_read(&irq_err_count));
	return 0;
}

#ifdef CONFIG_HOTPLUG_CPU
void migrate_irqs(void)
{
	int irq;
	unsigned int self, new;
	unsigned long flags;

	self = smp_processor_id();
	for (irq = 0; irq < NR_IRQS; irq++) {
		struct irq_data *data = irq_get_irq_data(irq);

		if (irqd_is_per_cpu(data))
			continue;

		if (cpu_isset(self, data->affinity) &&
		    !cpus_intersects(irq_affinity[irq], cpu_online_map)) {
			int cpu_id;
			cpu_id = first_cpu(cpu_online_map);
			cpu_set(cpu_id, data->affinity);
		}
		/* We need to operate irq_affinity_online atomically. */
		arch_local_cli_save(flags);
		if (irq_affinity_online[irq] == self) {
			u16 x, tmp;

			x = GxICR(irq);
			GxICR(irq) = x & GxICR_LEVEL;
			tmp = GxICR(irq);

			new = any_online_cpu(data->affinity);
			irq_affinity_online[irq] = new;

			CROSS_GxICR(irq, new) =
				(x & GxICR_LEVEL) | GxICR_DETECT;
			tmp = CROSS_GxICR(irq, new);

			x &= GxICR_LEVEL | GxICR_ENABLE;
			if (GxICR(irq) & GxICR_REQUEST)
				x |= GxICR_REQUEST | GxICR_DETECT;
			CROSS_GxICR(irq, new) = x;
			tmp = CROSS_GxICR(irq, new);
		}
		arch_local_irq_restore(flags);
	}
}
#endif /* CONFIG_HOTPLUG_CPU */<|MERGE_RESOLUTION|>--- conflicted
+++ resolved
@@ -275,11 +275,7 @@
 	int irq;
 
 	for (irq = 0; irq < NR_IRQS; irq++)
-<<<<<<< HEAD
-		if (get_irq_chip(irq) == &no_irq_chip)
-=======
 		if (irq_get_chip(irq) == &no_irq_chip)
->>>>>>> 00b317a4
 			/* due to the PIC latching interrupt requests, even
 			 * when the IRQ is disabled, IRQ_PENDING is superfluous
 			 * and we can use handle_level_irq() for edge-triggered
@@ -341,57 +337,6 @@
  */
 int arch_show_interrupts(struct seq_file *p, int prec)
 {
-<<<<<<< HEAD
-	int i = *(loff_t *) v, j, cpu;
-	struct irqaction *action;
-	unsigned long flags;
-
-	switch (i) {
-		/* display column title bar naming CPUs */
-	case 0:
-		seq_printf(p, "           ");
-		for (j = 0; j < NR_CPUS; j++)
-			if (cpu_online(j))
-				seq_printf(p, "CPU%d       ", j);
-		seq_putc(p, '\n');
-		break;
-
-		/* display information rows, one per active CPU */
-	case 1 ... NR_IRQS - 1:
-		raw_spin_lock_irqsave(&irq_desc[i].lock, flags);
-
-		action = irq_desc[i].action;
-		if (action) {
-			seq_printf(p, "%3d: ", i);
-			for_each_present_cpu(cpu)
-				seq_printf(p, "%10u ", kstat_irqs_cpu(i, cpu));
-
-			if (i < NR_CPU_IRQS)
-				seq_printf(p, " %14s.%u",
-					   irq_desc[i].irq_data.chip->name,
-					   (GxICR(i) & GxICR_LEVEL) >>
-					   GxICR_LEVEL_SHIFT);
-			else
-				seq_printf(p, " %14s",
-					   irq_desc[i].irq_data.chip->name);
-
-			seq_printf(p, "  %s", action->name);
-
-			for (action = action->next;
-			     action;
-			     action = action->next)
-				seq_printf(p, ", %s", action->name);
-
-			seq_putc(p, '\n');
-		}
-
-		raw_spin_unlock_irqrestore(&irq_desc[i].lock, flags);
-		break;
-
-		/* polish off with NMI and error counters */
-	case NR_IRQS:
-=======
->>>>>>> 00b317a4
 #ifdef CONFIG_MN10300_WD_TIMER
 	int j;
 
