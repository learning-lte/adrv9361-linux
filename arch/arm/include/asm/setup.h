/*
 *  linux/include/asm/setup.h
 *
 *  Copyright (C) 1997-1999 Russell King
 *
 * This program is free software; you can redistribute it and/or modify
 * it under the terms of the GNU General Public License version 2 as
 * published by the Free Software Foundation.
 *
 *  Structure passed to kernel to tell it about the
 *  hardware it's running on.  See Documentation/arm/Setup
 *  for more info.
 */
#ifndef __ASMARM_SETUP_H
#define __ASMARM_SETUP_H

#include <linux/types.h>

#define COMMAND_LINE_SIZE 1024

/* The list ends with an ATAG_NONE node. */
#define ATAG_NONE	0x00000000

struct tag_header {
	__u32 size;
	__u32 tag;
};

/* The list must start with an ATAG_CORE node */
#define ATAG_CORE	0x54410001

struct tag_core {
	__u32 flags;		/* bit 0 = read-only */
	__u32 pagesize;
	__u32 rootdev;
};

/* it is allowed to have multiple ATAG_MEM nodes */
#define ATAG_MEM	0x54410002

struct tag_mem32 {
	__u32	size;
	__u32	start;	/* physical start address */
};

/* VGA text type displays */
#define ATAG_VIDEOTEXT	0x54410003

struct tag_videotext {
	__u8		x;
	__u8		y;
	__u16		video_page;
	__u8		video_mode;
	__u8		video_cols;
	__u16		video_ega_bx;
	__u8		video_lines;
	__u8		video_isvga;
	__u16		video_points;
};

/* describes how the ramdisk will be used in kernel */
#define ATAG_RAMDISK	0x54410004

struct tag_ramdisk {
	__u32 flags;	/* bit 0 = load, bit 1 = prompt */
	__u32 size;	/* decompressed ramdisk size in _kilo_ bytes */
	__u32 start;	/* starting block of floppy-based RAM disk image */
};

/* describes where the compressed ramdisk image lives (virtual address) */
/*
 * this one accidentally used virtual addresses - as such,
 * it's deprecated.
 */
#define ATAG_INITRD	0x54410005

/* describes where the compressed ramdisk image lives (physical address) */
#define ATAG_INITRD2	0x54420005

struct tag_initrd {
	__u32 start;	/* physical start address */
	__u32 size;	/* size of compressed ramdisk image in bytes */
};

/* board serial number. "64 bits should be enough for everybody" */
#define ATAG_SERIAL	0x54410006

struct tag_serialnr {
	__u32 low;
	__u32 high;
};

/* board revision */
#define ATAG_REVISION	0x54410007

struct tag_revision {
	__u32 rev;
};

/* initial values for vesafb-type framebuffers. see struct screen_info
 * in include/linux/tty.h
 */
#define ATAG_VIDEOLFB	0x54410008

struct tag_videolfb {
	__u16		lfb_width;
	__u16		lfb_height;
	__u16		lfb_depth;
	__u16		lfb_linelength;
	__u32		lfb_base;
	__u32		lfb_size;
	__u8		red_size;
	__u8		red_pos;
	__u8		green_size;
	__u8		green_pos;
	__u8		blue_size;
	__u8		blue_pos;
	__u8		rsvd_size;
	__u8		rsvd_pos;
};

/* command line: \0 terminated string */
#define ATAG_CMDLINE	0x54410009

struct tag_cmdline {
	char	cmdline[1];	/* this is the minimum size */
};

/* acorn RiscPC specific information */
#define ATAG_ACORN	0x41000101

struct tag_acorn {
	__u32 memc_control_reg;
	__u32 vram_pages;
	__u8 sounddefault;
	__u8 adfsdrives;
};

/* footbridge memory clock, see arch/arm/mach-footbridge/arch.c */
#define ATAG_MEMCLK	0x41000402

struct tag_memclk {
	__u32 fmemclk;
};

struct tag {
	struct tag_header hdr;
	union {
		struct tag_core		core;
		struct tag_mem32	mem;
		struct tag_videotext	videotext;
		struct tag_ramdisk	ramdisk;
		struct tag_initrd	initrd;
		struct tag_serialnr	serialnr;
		struct tag_revision	revision;
		struct tag_videolfb	videolfb;
		struct tag_cmdline	cmdline;

		/*
		 * Acorn specific
		 */
		struct tag_acorn	acorn;

		/*
		 * DC21285 specific
		 */
		struct tag_memclk	memclk;
	} u;
};

struct tagtable {
	__u32 tag;
	int (*parse)(const struct tag *);
};

#define tag_member_present(tag,member)				\
	((unsigned long)(&((struct tag *)0L)->member + 1)	\
		<= (tag)->hdr.size * 4)

#define tag_next(t)	((struct tag *)((__u32 *)(t) + (t)->hdr.size))
#define tag_size(type)	((sizeof(struct tag_header) + sizeof(struct type)) >> 2)

#define for_each_tag(t,base)		\
	for (t = base; t->hdr.size; t = tag_next(t))

#ifdef __KERNEL__

#define __tag __used __attribute__((__section__(".taglist.init")))
#define __tagtable(tag, fn) \
static struct tagtable __tagtable_##fn __tag = { tag, fn }

/*
 * Memory map description
 */
#define NR_BANKS 8

struct membank {
	phys_addr_t start;
	unsigned long size;
	unsigned int highmem;
};

struct meminfo {
	int nr_banks;
	struct membank bank[NR_BANKS];
};

extern struct meminfo meminfo;

#define for_each_bank(iter,mi)				\
	for (iter = 0; iter < (mi)->nr_banks; iter++)

#define bank_pfn_start(bank)	__phys_to_pfn((bank)->start)
#define bank_pfn_end(bank)	__phys_to_pfn((bank)->start + (bank)->size)
#define bank_pfn_size(bank)	((bank)->size >> PAGE_SHIFT)
#define bank_phys_start(bank)	(bank)->start
#define bank_phys_end(bank)	((bank)->start + (bank)->size)
#define bank_phys_size(bank)	(bank)->size

<<<<<<< HEAD
extern int arm_add_memory(unsigned long start, unsigned long size);
extern char cmd_line[COMMAND_LINE_SIZE];
=======
extern int arm_add_memory(phys_addr_t start, unsigned long size);
>>>>>>> 43ab6cd0
extern void early_print(const char *str, ...);
extern void dump_machine_table(void);

#endif  /*  __KERNEL__  */

#endif<|MERGE_RESOLUTION|>--- conflicted
+++ resolved
@@ -217,12 +217,7 @@
 #define bank_phys_end(bank)	((bank)->start + (bank)->size)
 #define bank_phys_size(bank)	(bank)->size
 
-<<<<<<< HEAD
-extern int arm_add_memory(unsigned long start, unsigned long size);
-extern char cmd_line[COMMAND_LINE_SIZE];
-=======
 extern int arm_add_memory(phys_addr_t start, unsigned long size);
->>>>>>> 43ab6cd0
 extern void early_print(const char *str, ...);
 extern void dump_machine_table(void);
 
