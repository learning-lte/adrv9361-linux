--- conflicted
+++ resolved
@@ -48,10 +48,7 @@
 # CONFIG_NET_VENDOR_SEEQ is not set
 # CONFIG_NET_VENDOR_SMSC is not set
 CONFIG_STMMAC_ETH=y
-<<<<<<< HEAD
-=======
 # CONFIG_NET_VENDOR_VIA is not set
->>>>>>> 1a5700bc
 # CONFIG_NET_VENDOR_WIZNET is not set
 # CONFIG_WLAN is not set
 # CONFIG_INPUT_MOUSEDEV is not set
