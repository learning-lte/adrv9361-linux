--- conflicted
+++ resolved
@@ -376,15 +376,9 @@
 	cpus_addr(voyager_phys_cpu_present_map)[0] |=
 	    voyager_extended_cmos_read(VOYAGER_PROCESSOR_PRESENT_MASK +
 				       3) << 24;
-<<<<<<< HEAD
-	init_cpu_possible(&phys_cpu_present_map);
-	printk("VOYAGER SMP: phys_cpu_present_map = 0x%lx\n",
-	       cpus_addr(phys_cpu_present_map)[0]);
-=======
 	init_cpu_possible(&voyager_phys_cpu_present_map);
 	printk("VOYAGER SMP: voyager_phys_cpu_present_map = 0x%lx\n",
 	       cpus_addr(voyager_phys_cpu_present_map)[0]);
->>>>>>> cb065c06
 	/* Here we set up the VIC to enable SMP */
 	/* enable the CPIs by writing the base vector to their register */
 	outb(VIC_DEFAULT_CPI_BASE, VIC_CPI_BASE_REGISTER);
