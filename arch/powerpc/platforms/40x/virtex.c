--- conflicted
+++ resolved
@@ -15,34 +15,19 @@
 #include <asm/time.h>
 #include <asm/xilinx_intc.h>
 
-<<<<<<< HEAD
-static struct of_device_id xilinx_of_bus_ids[] = {
+static struct of_device_id xilinx_of_bus_ids[] __initdata = {
 	{ .compatible = "xlnx,plb-v46-1.00.a", },
 	{ .compatible = "xlnx,plb-v46-1.02.a", },
-=======
-static struct of_device_id xilinx_of_bus_ids[] __initdata = {
-	{ .compatible = "xlnx,plb-v46-1.00.a", },
->>>>>>> 4b119e21
 	{ .compatible = "xlnx,plb-v34-1.01.a", },
 	{ .compatible = "xlnx,plb-v34-1.02.a", },
 	{ .compatible = "xlnx,opb-v20-1.10.c", },
 	{ .compatible = "xlnx,dcr-v29-1.00.a", },
 	{ .compatible = "xlnx,compound", },
-<<<<<<< HEAD
-	{},
-=======
 	{}
->>>>>>> 4b119e21
 };
 
 static int __init virtex_device_probe(void)
 {
-<<<<<<< HEAD
-	if (!machine_is(virtex))
-		return 0;
-
-=======
->>>>>>> 4b119e21
 	of_platform_bus_probe(NULL, xilinx_of_bus_ids, NULL);
 
 	return 0;
