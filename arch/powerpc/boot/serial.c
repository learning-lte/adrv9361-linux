/*
 * Generic serial console support
 *
 * Author: Mark A. Greer <mgreer@mvista.com>
 *
 * Code in serial_edit_cmdline() copied from <file:arch/ppc/boot/simple/misc.c>
 * and was written by Matt Porter <mporter@kernel.crashing.org>.
 *
 * 2001,2006 (c) MontaVista Software, Inc.  This file is licensed under
 * the terms of the GNU General Public License version 2.  This program
 * is licensed "as is" without any warranty of any kind, whether express
 * or implied.
 */
#include <stdarg.h>
#include <stddef.h>
#include "types.h"
#include "string.h"
#include "stdio.h"
#include "io.h"
#include "ops.h"

static int serial_open(void)
{
	struct serial_console_data *scdp = console_ops.data;
	return scdp->open();
}

static void serial_write(const char *buf, int len)
{
	struct serial_console_data *scdp = console_ops.data;

	while (*buf != '\0')
		scdp->putc(*buf++);
}

static void serial_edit_cmdline(char *buf, int len)
{
	int timer = 0, count;
	char ch, *cp;
	struct serial_console_data *scdp = console_ops.data;

	cp = buf;
	count = strlen(buf);
	cp = &buf[count];
	count++;

	while (timer++ < 5*1000) {
		if (scdp->tstc()) {
			while (((ch = scdp->getc()) != '\n') && (ch != '\r')) {
				/* Test for backspace/delete */
				if ((ch == '\b') || (ch == '\177')) {
					if (cp != buf) {
						cp--;
						count--;
						printf("\b \b");
					}
				/* Test for ^x/^u (and wipe the line) */
				} else if ((ch == '\030') || (ch == '\025')) {
					while (cp != buf) {
						cp--;
						count--;
						printf("\b \b");
					}
				} else if (count < len) {
						*cp++ = ch;
						count++;
						scdp->putc(ch);
				}
			}
			break;  /* Exit 'timer' loop */
		}
		udelay(1000);  /* 1 msec */
	}
	*cp = 0;
}

static void serial_close(void)
{
	struct serial_console_data *scdp = console_ops.data;

	if (scdp->close)
		scdp->close();
}

static void *serial_get_stdout_devp(void)
{
	void *devp;
	char devtype[MAX_PROP_LEN];
	char path[MAX_PATH_LEN];

	devp = finddevice("/chosen");
	if (devp == NULL)
		goto err_out;

	if (getprop(devp, "linux,stdout-path", path, MAX_PATH_LEN) > 0) {
		devp = finddevice(path);
		if (devp == NULL)
			goto err_out;

		if ((getprop(devp, "device_type", devtype, sizeof(devtype)) > 0)
				&& !strcmp(devtype, "serial"))
			return devp;
	}
err_out:
	return NULL;
}

static struct serial_console_data serial_cd;

/* Node's "compatible" property determines which serial driver to use */
int serial_console_init(void)
{
	void *devp;
	int rc = -1;

	devp = serial_get_stdout_devp();
	if (devp == NULL)
		goto err_out;

	if (dt_is_compatible(devp, "ns16550"))
		rc = ns16550_console_init(devp, &serial_cd);
	else if (dt_is_compatible(devp, "marvell,mpsc"))
		rc = mpsc_console_init(devp, &serial_cd);
	else if (dt_is_compatible(devp, "fsl,cpm1-scc-uart") ||
	         dt_is_compatible(devp, "fsl,cpm1-smc-uart") ||
	         dt_is_compatible(devp, "fsl,cpm2-scc-uart") ||
	         dt_is_compatible(devp, "fsl,cpm2-smc-uart"))
		rc = cpm_console_init(devp, &serial_cd);
	else if (dt_is_compatible(devp, "fsl,mpc5200-psc-uart"))
		rc = mpc5200_psc_console_init(devp, &serial_cd);
	else if (dt_is_compatible(devp, "xlnx,opb-uartlite-1.00.b") ||
<<<<<<< HEAD
                 dt_is_compatible(devp, "xlnx,xps-uartlite-1.00.a"))
=======
		 dt_is_compatible(devp, "xlnx,xps-uartlite-1.00.a"))
>>>>>>> 4b119e21
		rc = uartlite_console_init(devp, &serial_cd);

	/* Add other serial console driver calls here */

	if (!rc) {
		console_ops.open = serial_open;
		console_ops.write = serial_write;
		console_ops.close = serial_close;
		console_ops.data = &serial_cd;

		if (serial_cd.getc)
			console_ops.edit_cmdline = serial_edit_cmdline;

		return 0;
	}
err_out:
	return -1;
}<|MERGE_RESOLUTION|>--- conflicted
+++ resolved
@@ -129,11 +129,7 @@
 	else if (dt_is_compatible(devp, "fsl,mpc5200-psc-uart"))
 		rc = mpc5200_psc_console_init(devp, &serial_cd);
 	else if (dt_is_compatible(devp, "xlnx,opb-uartlite-1.00.b") ||
-<<<<<<< HEAD
-                 dt_is_compatible(devp, "xlnx,xps-uartlite-1.00.a"))
-=======
 		 dt_is_compatible(devp, "xlnx,xps-uartlite-1.00.a"))
->>>>>>> 4b119e21
 		rc = uartlite_console_init(devp, &serial_cd);
 
 	/* Add other serial console driver calls here */
