--- conflicted
+++ resolved
@@ -109,11 +109,7 @@
 			   unsigned int num);
 int lwtunnel_valid_encap_type(u16 encap_type);
 int lwtunnel_valid_encap_type_attr(struct nlattr *attr, int len);
-<<<<<<< HEAD
-int lwtunnel_build_state(struct net_device *dev, u16 encap_type,
-=======
 int lwtunnel_build_state(u16 encap_type,
->>>>>>> a71c9a1c
 			 struct nlattr *encap,
 			 unsigned int family, const void *cfg,
 			 struct lwtunnel_state **lws);
@@ -188,11 +184,7 @@
 	return 0;
 }
 
-<<<<<<< HEAD
-static inline int lwtunnel_build_state(struct net_device *dev, u16 encap_type,
-=======
 static inline int lwtunnel_build_state(u16 encap_type,
->>>>>>> a71c9a1c
 				       struct nlattr *encap,
 				       unsigned int family, const void *cfg,
 				       struct lwtunnel_state **lws)
