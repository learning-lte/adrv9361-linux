/*
 * Copyright © 2006-2014 Intel Corporation.
 *
 * This program is free software; you can redistribute it and/or modify it
 * under the terms and conditions of the GNU General Public License,
 * version 2, as published by the Free Software Foundation.
 *
 * This program is distributed in the hope it will be useful, but WITHOUT
 * ANY WARRANTY; without even the implied warranty of MERCHANTABILITY or
 * FITNESS FOR A PARTICULAR PURPOSE.  See the GNU General Public License for
 * more details.
 *
 * Authors: David Woodhouse <dwmw2@infradead.org>,
 *          Ashok Raj <ashok.raj@intel.com>,
 *          Shaohua Li <shaohua.li@intel.com>,
 *          Anil S Keshavamurthy <anil.s.keshavamurthy@intel.com>,
 *          Fenghua Yu <fenghua.yu@intel.com>
 */

#include <linux/init.h>
#include <linux/bitmap.h>
#include <linux/debugfs.h>
#include <linux/export.h>
#include <linux/slab.h>
#include <linux/irq.h>
#include <linux/interrupt.h>
#include <linux/spinlock.h>
#include <linux/pci.h>
#include <linux/dmar.h>
#include <linux/dma-mapping.h>
#include <linux/mempool.h>
#include <linux/memory.h>
#include <linux/timer.h>
#include <linux/iova.h>
#include <linux/iommu.h>
#include <linux/intel-iommu.h>
#include <linux/syscore_ops.h>
#include <linux/tboot.h>
#include <linux/dmi.h>
#include <linux/pci-ats.h>
#include <linux/memblock.h>
#include <asm/irq_remapping.h>
#include <asm/cacheflush.h>
#include <asm/iommu.h>

#include "irq_remapping.h"
#include "pci.h"

#define ROOT_SIZE		VTD_PAGE_SIZE
#define CONTEXT_SIZE		VTD_PAGE_SIZE

#define IS_GFX_DEVICE(pdev) ((pdev->class >> 16) == PCI_BASE_CLASS_DISPLAY)
#define IS_ISA_DEVICE(pdev) ((pdev->class >> 8) == PCI_CLASS_BRIDGE_ISA)
#define IS_AZALIA(pdev) ((pdev)->vendor == 0x8086 && (pdev)->device == 0x3a3e)

#define IOAPIC_RANGE_START	(0xfee00000)
#define IOAPIC_RANGE_END	(0xfeefffff)
#define IOVA_START_ADDR		(0x1000)

#define DEFAULT_DOMAIN_ADDRESS_WIDTH 48

#define MAX_AGAW_WIDTH 64
#define MAX_AGAW_PFN_WIDTH	(MAX_AGAW_WIDTH - VTD_PAGE_SHIFT)

#define __DOMAIN_MAX_PFN(gaw)  ((((uint64_t)1) << (gaw-VTD_PAGE_SHIFT)) - 1)
#define __DOMAIN_MAX_ADDR(gaw) ((((uint64_t)1) << gaw) - 1)

/* We limit DOMAIN_MAX_PFN to fit in an unsigned long, and DOMAIN_MAX_ADDR
   to match. That way, we can use 'unsigned long' for PFNs with impunity. */
#define DOMAIN_MAX_PFN(gaw)	((unsigned long) min_t(uint64_t, \
				__DOMAIN_MAX_PFN(gaw), (unsigned long)-1))
#define DOMAIN_MAX_ADDR(gaw)	(((uint64_t)__DOMAIN_MAX_PFN(gaw)) << VTD_PAGE_SHIFT)

#define IOVA_PFN(addr)		((addr) >> PAGE_SHIFT)
#define DMA_32BIT_PFN		IOVA_PFN(DMA_BIT_MASK(32))
#define DMA_64BIT_PFN		IOVA_PFN(DMA_BIT_MASK(64))

/* page table handling */
#define LEVEL_STRIDE		(9)
#define LEVEL_MASK		(((u64)1 << LEVEL_STRIDE) - 1)

/*
 * This bitmap is used to advertise the page sizes our hardware support
 * to the IOMMU core, which will then use this information to split
 * physically contiguous memory regions it is mapping into page sizes
 * that we support.
 *
 * Traditionally the IOMMU core just handed us the mappings directly,
 * after making sure the size is an order of a 4KiB page and that the
 * mapping has natural alignment.
 *
 * To retain this behavior, we currently advertise that we support
 * all page sizes that are an order of 4KiB.
 *
 * If at some point we'd like to utilize the IOMMU core's new behavior,
 * we could change this to advertise the real page sizes we support.
 */
#define INTEL_IOMMU_PGSIZES	(~0xFFFUL)

static inline int agaw_to_level(int agaw)
{
	return agaw + 2;
}

static inline int agaw_to_width(int agaw)
{
	return min_t(int, 30 + agaw * LEVEL_STRIDE, MAX_AGAW_WIDTH);
}

static inline int width_to_agaw(int width)
{
	return DIV_ROUND_UP(width - 30, LEVEL_STRIDE);
}

static inline unsigned int level_to_offset_bits(int level)
{
	return (level - 1) * LEVEL_STRIDE;
}

static inline int pfn_level_offset(unsigned long pfn, int level)
{
	return (pfn >> level_to_offset_bits(level)) & LEVEL_MASK;
}

static inline unsigned long level_mask(int level)
{
	return -1UL << level_to_offset_bits(level);
}

static inline unsigned long level_size(int level)
{
	return 1UL << level_to_offset_bits(level);
}

static inline unsigned long align_to_level(unsigned long pfn, int level)
{
	return (pfn + level_size(level) - 1) & level_mask(level);
}

static inline unsigned long lvl_to_nr_pages(unsigned int lvl)
{
	return  1 << min_t(int, (lvl - 1) * LEVEL_STRIDE, MAX_AGAW_PFN_WIDTH);
}

/* VT-d pages must always be _smaller_ than MM pages. Otherwise things
   are never going to work. */
static inline unsigned long dma_to_mm_pfn(unsigned long dma_pfn)
{
	return dma_pfn >> (PAGE_SHIFT - VTD_PAGE_SHIFT);
}

static inline unsigned long mm_to_dma_pfn(unsigned long mm_pfn)
{
	return mm_pfn << (PAGE_SHIFT - VTD_PAGE_SHIFT);
}
static inline unsigned long page_to_dma_pfn(struct page *pg)
{
	return mm_to_dma_pfn(page_to_pfn(pg));
}
static inline unsigned long virt_to_dma_pfn(void *p)
{
	return page_to_dma_pfn(virt_to_page(p));
}

/* global iommu list, set NULL for ignored DMAR units */
static struct intel_iommu **g_iommus;

static void __init check_tylersburg_isoch(void);
static int rwbf_quirk;

/*
 * set to 1 to panic kernel if can't successfully enable VT-d
 * (used when kernel is launched w/ TXT)
 */
static int force_on = 0;

/*
 * 0: Present
 * 1-11: Reserved
 * 12-63: Context Ptr (12 - (haw-1))
 * 64-127: Reserved
 */
struct root_entry {
	u64	val;
	u64	rsvd1;
};
#define ROOT_ENTRY_NR (VTD_PAGE_SIZE/sizeof(struct root_entry))
static inline bool root_present(struct root_entry *root)
{
	return (root->val & 1);
}
static inline void set_root_present(struct root_entry *root)
{
	root->val |= 1;
}
static inline void set_root_value(struct root_entry *root, unsigned long value)
{
	root->val |= value & VTD_PAGE_MASK;
}

static inline struct context_entry *
get_context_addr_from_root(struct root_entry *root)
{
	return (struct context_entry *)
		(root_present(root)?phys_to_virt(
		root->val & VTD_PAGE_MASK) :
		NULL);
}

/*
 * low 64 bits:
 * 0: present
 * 1: fault processing disable
 * 2-3: translation type
 * 12-63: address space root
 * high 64 bits:
 * 0-2: address width
 * 3-6: aval
 * 8-23: domain id
 */
struct context_entry {
	u64 lo;
	u64 hi;
};

static inline bool context_present(struct context_entry *context)
{
	return (context->lo & 1);
}
static inline void context_set_present(struct context_entry *context)
{
	context->lo |= 1;
}

static inline void context_set_fault_enable(struct context_entry *context)
{
	context->lo &= (((u64)-1) << 2) | 1;
}

static inline void context_set_translation_type(struct context_entry *context,
						unsigned long value)
{
	context->lo &= (((u64)-1) << 4) | 3;
	context->lo |= (value & 3) << 2;
}

static inline void context_set_address_root(struct context_entry *context,
					    unsigned long value)
{
	context->lo |= value & VTD_PAGE_MASK;
}

static inline void context_set_address_width(struct context_entry *context,
					     unsigned long value)
{
	context->hi |= value & 7;
}

static inline void context_set_domain_id(struct context_entry *context,
					 unsigned long value)
{
	context->hi |= (value & ((1 << 16) - 1)) << 8;
}

static inline void context_clear_entry(struct context_entry *context)
{
	context->lo = 0;
	context->hi = 0;
}

/*
 * 0: readable
 * 1: writable
 * 2-6: reserved
 * 7: super page
 * 8-10: available
 * 11: snoop behavior
 * 12-63: Host physcial address
 */
struct dma_pte {
	u64 val;
};

static inline void dma_clear_pte(struct dma_pte *pte)
{
	pte->val = 0;
}

static inline u64 dma_pte_addr(struct dma_pte *pte)
{
#ifdef CONFIG_64BIT
	return pte->val & VTD_PAGE_MASK;
#else
	/* Must have a full atomic 64-bit read */
	return  __cmpxchg64(&pte->val, 0ULL, 0ULL) & VTD_PAGE_MASK;
#endif
}

static inline bool dma_pte_present(struct dma_pte *pte)
{
	return (pte->val & 3) != 0;
}

static inline bool dma_pte_superpage(struct dma_pte *pte)
{
	return (pte->val & (1 << 7));
}

static inline int first_pte_in_page(struct dma_pte *pte)
{
	return !((unsigned long)pte & ~VTD_PAGE_MASK);
}

/*
 * This domain is a statically identity mapping domain.
 *	1. This domain creats a static 1:1 mapping to all usable memory.
 * 	2. It maps to each iommu if successful.
 *	3. Each iommu mapps to this domain if successful.
 */
static struct dmar_domain *si_domain;
static int hw_pass_through = 1;

/* devices under the same p2p bridge are owned in one domain */
#define DOMAIN_FLAG_P2P_MULTIPLE_DEVICES (1 << 0)

/* domain represents a virtual machine, more than one devices
 * across iommus may be owned in one domain, e.g. kvm guest.
 */
#define DOMAIN_FLAG_VIRTUAL_MACHINE	(1 << 1)

/* si_domain contains mulitple devices */
#define DOMAIN_FLAG_STATIC_IDENTITY	(1 << 2)

/* define the limit of IOMMUs supported in each domain */
#ifdef	CONFIG_X86
# define	IOMMU_UNITS_SUPPORTED	MAX_IO_APICS
#else
# define	IOMMU_UNITS_SUPPORTED	64
#endif

struct dmar_domain {
	int	id;			/* domain id */
	int	nid;			/* node id */
	DECLARE_BITMAP(iommu_bmp, IOMMU_UNITS_SUPPORTED);
					/* bitmap of iommus this domain uses*/

	struct list_head devices; 	/* all devices' list */
	struct iova_domain iovad;	/* iova's that belong to this domain */

	struct dma_pte	*pgd;		/* virtual address */
	int		gaw;		/* max guest address width */

	/* adjusted guest address width, 0 is level 2 30-bit */
	int		agaw;

	int		flags;		/* flags to find out type of domain */

	int		iommu_coherency;/* indicate coherency of iommu access */
	int		iommu_snooping; /* indicate snooping control feature*/
	int		iommu_count;	/* reference count of iommu */
	int		iommu_superpage;/* Level of superpages supported:
					   0 == 4KiB (no superpages), 1 == 2MiB,
					   2 == 1GiB, 3 == 512GiB, 4 == 1TiB */
	spinlock_t	iommu_lock;	/* protect iommu set in domain */
	u64		max_addr;	/* maximum mapped address */
};

/* PCI domain-device relationship */
struct device_domain_info {
	struct list_head link;	/* link to domain siblings */
	struct list_head global; /* link to global list */
	u8 bus;			/* PCI bus number */
	u8 devfn;		/* PCI devfn number */
	struct device *dev; /* it's NULL for PCIe-to-PCI bridge */
	struct intel_iommu *iommu; /* IOMMU used by this device */
	struct dmar_domain *domain; /* pointer to domain */
};

struct dmar_rmrr_unit {
	struct list_head list;		/* list of rmrr units	*/
	struct acpi_dmar_header *hdr;	/* ACPI header		*/
	u64	base_address;		/* reserved base address*/
	u64	end_address;		/* reserved end address */
	struct dmar_dev_scope *devices;	/* target devices */
	int	devices_cnt;		/* target device count */
};

struct dmar_atsr_unit {
	struct list_head list;		/* list of ATSR units */
	struct acpi_dmar_header *hdr;	/* ACPI header */
	struct dmar_dev_scope *devices;	/* target devices */
	int devices_cnt;		/* target device count */
	u8 include_all:1;		/* include all ports */
};

static LIST_HEAD(dmar_atsr_units);
static LIST_HEAD(dmar_rmrr_units);

#define for_each_rmrr_units(rmrr) \
	list_for_each_entry(rmrr, &dmar_rmrr_units, list)

static void flush_unmaps_timeout(unsigned long data);

static DEFINE_TIMER(unmap_timer,  flush_unmaps_timeout, 0, 0);

#define HIGH_WATER_MARK 250
struct deferred_flush_tables {
	int next;
	struct iova *iova[HIGH_WATER_MARK];
	struct dmar_domain *domain[HIGH_WATER_MARK];
	struct page *freelist[HIGH_WATER_MARK];
};

static struct deferred_flush_tables *deferred_flush;

/* bitmap for indexing intel_iommus */
static int g_num_of_iommus;

static DEFINE_SPINLOCK(async_umap_flush_lock);
static LIST_HEAD(unmaps_to_do);

static int timer_on;
static long list_size;

static void domain_exit(struct dmar_domain *domain);
static void domain_remove_dev_info(struct dmar_domain *domain);
static void domain_remove_one_dev_info(struct dmar_domain *domain,
				       struct device *dev);
static void iommu_detach_dependent_devices(struct intel_iommu *iommu,
					   struct device *dev);

#ifdef CONFIG_INTEL_IOMMU_DEFAULT_ON
int dmar_disabled = 0;
#else
int dmar_disabled = 1;
#endif /*CONFIG_INTEL_IOMMU_DEFAULT_ON*/

int intel_iommu_enabled = 0;
EXPORT_SYMBOL_GPL(intel_iommu_enabled);

static int dmar_map_gfx = 1;
static int dmar_forcedac;
static int intel_iommu_strict;
static int intel_iommu_superpage = 1;

int intel_iommu_gfx_mapped;
EXPORT_SYMBOL_GPL(intel_iommu_gfx_mapped);

#define DUMMY_DEVICE_DOMAIN_INFO ((struct device_domain_info *)(-1))
static DEFINE_SPINLOCK(device_domain_lock);
static LIST_HEAD(device_domain_list);

static struct iommu_ops intel_iommu_ops;

static int __init intel_iommu_setup(char *str)
{
	if (!str)
		return -EINVAL;
	while (*str) {
		if (!strncmp(str, "on", 2)) {
			dmar_disabled = 0;
			printk(KERN_INFO "Intel-IOMMU: enabled\n");
		} else if (!strncmp(str, "off", 3)) {
			dmar_disabled = 1;
			printk(KERN_INFO "Intel-IOMMU: disabled\n");
		} else if (!strncmp(str, "igfx_off", 8)) {
			dmar_map_gfx = 0;
			printk(KERN_INFO
				"Intel-IOMMU: disable GFX device mapping\n");
		} else if (!strncmp(str, "forcedac", 8)) {
			printk(KERN_INFO
				"Intel-IOMMU: Forcing DAC for PCI devices\n");
			dmar_forcedac = 1;
		} else if (!strncmp(str, "strict", 6)) {
			printk(KERN_INFO
				"Intel-IOMMU: disable batched IOTLB flush\n");
			intel_iommu_strict = 1;
		} else if (!strncmp(str, "sp_off", 6)) {
			printk(KERN_INFO
				"Intel-IOMMU: disable supported super page\n");
			intel_iommu_superpage = 0;
		}

		str += strcspn(str, ",");
		while (*str == ',')
			str++;
	}
	return 0;
}
__setup("intel_iommu=", intel_iommu_setup);

static struct kmem_cache *iommu_domain_cache;
static struct kmem_cache *iommu_devinfo_cache;
static struct kmem_cache *iommu_iova_cache;

static inline void *alloc_pgtable_page(int node)
{
	struct page *page;
	void *vaddr = NULL;

	page = alloc_pages_node(node, GFP_ATOMIC | __GFP_ZERO, 0);
	if (page)
		vaddr = page_address(page);
	return vaddr;
}

static inline void free_pgtable_page(void *vaddr)
{
	free_page((unsigned long)vaddr);
}

static inline void *alloc_domain_mem(void)
{
	return kmem_cache_alloc(iommu_domain_cache, GFP_ATOMIC);
}

static void free_domain_mem(void *vaddr)
{
	kmem_cache_free(iommu_domain_cache, vaddr);
}

static inline void * alloc_devinfo_mem(void)
{
	return kmem_cache_alloc(iommu_devinfo_cache, GFP_ATOMIC);
}

static inline void free_devinfo_mem(void *vaddr)
{
	kmem_cache_free(iommu_devinfo_cache, vaddr);
}

struct iova *alloc_iova_mem(void)
{
	return kmem_cache_alloc(iommu_iova_cache, GFP_ATOMIC);
}

void free_iova_mem(struct iova *iova)
{
	kmem_cache_free(iommu_iova_cache, iova);
}


static int __iommu_calculate_agaw(struct intel_iommu *iommu, int max_gaw)
{
	unsigned long sagaw;
	int agaw = -1;

	sagaw = cap_sagaw(iommu->cap);
	for (agaw = width_to_agaw(max_gaw);
	     agaw >= 0; agaw--) {
		if (test_bit(agaw, &sagaw))
			break;
	}

	return agaw;
}

/*
 * Calculate max SAGAW for each iommu.
 */
int iommu_calculate_max_sagaw(struct intel_iommu *iommu)
{
	return __iommu_calculate_agaw(iommu, MAX_AGAW_WIDTH);
}

/*
 * calculate agaw for each iommu.
 * "SAGAW" may be different across iommus, use a default agaw, and
 * get a supported less agaw for iommus that don't support the default agaw.
 */
int iommu_calculate_agaw(struct intel_iommu *iommu)
{
	return __iommu_calculate_agaw(iommu, DEFAULT_DOMAIN_ADDRESS_WIDTH);
}

/* This functionin only returns single iommu in a domain */
static struct intel_iommu *domain_get_iommu(struct dmar_domain *domain)
{
	int iommu_id;

	/* si_domain and vm domain should not get here. */
	BUG_ON(domain->flags & DOMAIN_FLAG_VIRTUAL_MACHINE);
	BUG_ON(domain->flags & DOMAIN_FLAG_STATIC_IDENTITY);

	iommu_id = find_first_bit(domain->iommu_bmp, g_num_of_iommus);
	if (iommu_id < 0 || iommu_id >= g_num_of_iommus)
		return NULL;

	return g_iommus[iommu_id];
}

static void domain_update_iommu_coherency(struct dmar_domain *domain)
{
	struct dmar_drhd_unit *drhd;
	struct intel_iommu *iommu;
	int i, found = 0;

	domain->iommu_coherency = 1;

	for_each_set_bit(i, domain->iommu_bmp, g_num_of_iommus) {
		found = 1;
		if (!ecap_coherent(g_iommus[i]->ecap)) {
			domain->iommu_coherency = 0;
			break;
		}
	}
	if (found)
		return;

	/* No hardware attached; use lowest common denominator */
	rcu_read_lock();
	for_each_active_iommu(iommu, drhd) {
		if (!ecap_coherent(iommu->ecap)) {
			domain->iommu_coherency = 0;
			break;
		}
	}
	rcu_read_unlock();
}

static void domain_update_iommu_snooping(struct dmar_domain *domain)
{
	int i;

	domain->iommu_snooping = 1;

	for_each_set_bit(i, domain->iommu_bmp, g_num_of_iommus) {
		if (!ecap_sc_support(g_iommus[i]->ecap)) {
			domain->iommu_snooping = 0;
			break;
		}
	}
}

static void domain_update_iommu_superpage(struct dmar_domain *domain)
{
	struct dmar_drhd_unit *drhd;
	struct intel_iommu *iommu = NULL;
	int mask = 0xf;

	if (!intel_iommu_superpage) {
		domain->iommu_superpage = 0;
		return;
	}

	/* set iommu_superpage to the smallest common denominator */
	rcu_read_lock();
	for_each_active_iommu(iommu, drhd) {
		mask &= cap_super_page_val(iommu->cap);
		if (!mask) {
			break;
		}
	}
	rcu_read_unlock();

	domain->iommu_superpage = fls(mask);
}

/* Some capabilities may be different across iommus */
static void domain_update_iommu_cap(struct dmar_domain *domain)
{
	domain_update_iommu_coherency(domain);
	domain_update_iommu_snooping(domain);
	domain_update_iommu_superpage(domain);
}

static struct intel_iommu *device_to_iommu(struct device *dev, u8 *bus, u8 *devfn)
{
	struct dmar_drhd_unit *drhd = NULL;
	struct intel_iommu *iommu;
	struct device *tmp;
	struct pci_dev *ptmp, *pdev = NULL;
	u16 segment;
	int i;

	if (dev_is_pci(dev)) {
		pdev = to_pci_dev(dev);
		segment = pci_domain_nr(pdev->bus);
	} else if (ACPI_COMPANION(dev))
		dev = &ACPI_COMPANION(dev)->dev;

	rcu_read_lock();
	for_each_active_iommu(iommu, drhd) {
		if (pdev && segment != drhd->segment)
			continue;

		for_each_active_dev_scope(drhd->devices,
					  drhd->devices_cnt, i, tmp) {
			if (tmp == dev) {
				*bus = drhd->devices[i].bus;
				*devfn = drhd->devices[i].devfn;
				goto out;
			}

			if (!pdev || !dev_is_pci(tmp))
				continue;

			ptmp = to_pci_dev(tmp);
			if (ptmp->subordinate &&
			    ptmp->subordinate->number <= pdev->bus->number &&
			    ptmp->subordinate->busn_res.end >= pdev->bus->number)
				goto got_pdev;
		}

		if (pdev && drhd->include_all) {
		got_pdev:
			*bus = pdev->bus->number;
			*devfn = pdev->devfn;
			goto out;
		}
	}
	iommu = NULL;
 out:
	rcu_read_unlock();

	return iommu;
}

static void domain_flush_cache(struct dmar_domain *domain,
			       void *addr, int size)
{
	if (!domain->iommu_coherency)
		clflush_cache_range(addr, size);
}

/* Gets context entry for a given bus and devfn */
static struct context_entry * device_to_context_entry(struct intel_iommu *iommu,
		u8 bus, u8 devfn)
{
	struct root_entry *root;
	struct context_entry *context;
	unsigned long phy_addr;
	unsigned long flags;

	spin_lock_irqsave(&iommu->lock, flags);
	root = &iommu->root_entry[bus];
	context = get_context_addr_from_root(root);
	if (!context) {
		context = (struct context_entry *)
				alloc_pgtable_page(iommu->node);
		if (!context) {
			spin_unlock_irqrestore(&iommu->lock, flags);
			return NULL;
		}
		__iommu_flush_cache(iommu, (void *)context, CONTEXT_SIZE);
		phy_addr = virt_to_phys((void *)context);
		set_root_value(root, phy_addr);
		set_root_present(root);
		__iommu_flush_cache(iommu, root, sizeof(*root));
	}
	spin_unlock_irqrestore(&iommu->lock, flags);
	return &context[devfn];
}

static int device_context_mapped(struct intel_iommu *iommu, u8 bus, u8 devfn)
{
	struct root_entry *root;
	struct context_entry *context;
	int ret;
	unsigned long flags;

	spin_lock_irqsave(&iommu->lock, flags);
	root = &iommu->root_entry[bus];
	context = get_context_addr_from_root(root);
	if (!context) {
		ret = 0;
		goto out;
	}
	ret = context_present(&context[devfn]);
out:
	spin_unlock_irqrestore(&iommu->lock, flags);
	return ret;
}

static void clear_context_table(struct intel_iommu *iommu, u8 bus, u8 devfn)
{
	struct root_entry *root;
	struct context_entry *context;
	unsigned long flags;

	spin_lock_irqsave(&iommu->lock, flags);
	root = &iommu->root_entry[bus];
	context = get_context_addr_from_root(root);
	if (context) {
		context_clear_entry(&context[devfn]);
		__iommu_flush_cache(iommu, &context[devfn], \
			sizeof(*context));
	}
	spin_unlock_irqrestore(&iommu->lock, flags);
}

static void free_context_table(struct intel_iommu *iommu)
{
	struct root_entry *root;
	int i;
	unsigned long flags;
	struct context_entry *context;

	spin_lock_irqsave(&iommu->lock, flags);
	if (!iommu->root_entry) {
		goto out;
	}
	for (i = 0; i < ROOT_ENTRY_NR; i++) {
		root = &iommu->root_entry[i];
		context = get_context_addr_from_root(root);
		if (context)
			free_pgtable_page(context);
	}
	free_pgtable_page(iommu->root_entry);
	iommu->root_entry = NULL;
out:
	spin_unlock_irqrestore(&iommu->lock, flags);
}

static struct dma_pte *pfn_to_dma_pte(struct dmar_domain *domain,
				      unsigned long pfn, int *target_level)
{
	int addr_width = agaw_to_width(domain->agaw) - VTD_PAGE_SHIFT;
	struct dma_pte *parent, *pte = NULL;
	int level = agaw_to_level(domain->agaw);
	int offset;

	BUG_ON(!domain->pgd);

	if (addr_width < BITS_PER_LONG && pfn >> addr_width)
		/* Address beyond IOMMU's addressing capabilities. */
		return NULL;

	parent = domain->pgd;

	while (1) {
		void *tmp_page;

		offset = pfn_level_offset(pfn, level);
		pte = &parent[offset];
		if (!*target_level && (dma_pte_superpage(pte) || !dma_pte_present(pte)))
			break;
		if (level == *target_level)
			break;

		if (!dma_pte_present(pte)) {
			uint64_t pteval;

			tmp_page = alloc_pgtable_page(domain->nid);

			if (!tmp_page)
				return NULL;

			domain_flush_cache(domain, tmp_page, VTD_PAGE_SIZE);
			pteval = ((uint64_t)virt_to_dma_pfn(tmp_page) << VTD_PAGE_SHIFT) | DMA_PTE_READ | DMA_PTE_WRITE;
			if (cmpxchg64(&pte->val, 0ULL, pteval)) {
				/* Someone else set it while we were thinking; use theirs. */
				free_pgtable_page(tmp_page);
			} else {
				dma_pte_addr(pte);
				domain_flush_cache(domain, pte, sizeof(*pte));
			}
		}
		if (level == 1)
			break;

		parent = phys_to_virt(dma_pte_addr(pte));
		level--;
	}

	if (!*target_level)
		*target_level = level;

	return pte;
}


/* return address's pte at specific level */
static struct dma_pte *dma_pfn_level_pte(struct dmar_domain *domain,
					 unsigned long pfn,
					 int level, int *large_page)
{
	struct dma_pte *parent, *pte = NULL;
	int total = agaw_to_level(domain->agaw);
	int offset;

	parent = domain->pgd;
	while (level <= total) {
		offset = pfn_level_offset(pfn, total);
		pte = &parent[offset];
		if (level == total)
			return pte;

		if (!dma_pte_present(pte)) {
			*large_page = total;
			break;
		}

		if (pte->val & DMA_PTE_LARGE_PAGE) {
			*large_page = total;
			return pte;
		}

		parent = phys_to_virt(dma_pte_addr(pte));
		total--;
	}
	return NULL;
}

/* clear last level pte, a tlb flush should be followed */
static void dma_pte_clear_range(struct dmar_domain *domain,
				unsigned long start_pfn,
				unsigned long last_pfn)
{
	int addr_width = agaw_to_width(domain->agaw) - VTD_PAGE_SHIFT;
	unsigned int large_page = 1;
	struct dma_pte *first_pte, *pte;

	BUG_ON(addr_width < BITS_PER_LONG && start_pfn >> addr_width);
	BUG_ON(addr_width < BITS_PER_LONG && last_pfn >> addr_width);
	BUG_ON(start_pfn > last_pfn);

	/* we don't need lock here; nobody else touches the iova range */
	do {
		large_page = 1;
		first_pte = pte = dma_pfn_level_pte(domain, start_pfn, 1, &large_page);
		if (!pte) {
			start_pfn = align_to_level(start_pfn + 1, large_page + 1);
			continue;
		}
		do {
			dma_clear_pte(pte);
			start_pfn += lvl_to_nr_pages(large_page);
			pte++;
		} while (start_pfn <= last_pfn && !first_pte_in_page(pte));

		domain_flush_cache(domain, first_pte,
				   (void *)pte - (void *)first_pte);

	} while (start_pfn && start_pfn <= last_pfn);
}

static void dma_pte_free_level(struct dmar_domain *domain, int level,
			       struct dma_pte *pte, unsigned long pfn,
			       unsigned long start_pfn, unsigned long last_pfn)
{
	pfn = max(start_pfn, pfn);
	pte = &pte[pfn_level_offset(pfn, level)];

	do {
		unsigned long level_pfn;
		struct dma_pte *level_pte;

		if (!dma_pte_present(pte) || dma_pte_superpage(pte))
			goto next;

		level_pfn = pfn & level_mask(level - 1);
		level_pte = phys_to_virt(dma_pte_addr(pte));

		if (level > 2)
			dma_pte_free_level(domain, level - 1, level_pte,
					   level_pfn, start_pfn, last_pfn);

		/* If range covers entire pagetable, free it */
		if (!(start_pfn > level_pfn ||
		      last_pfn < level_pfn + level_size(level) - 1)) {
			dma_clear_pte(pte);
			domain_flush_cache(domain, pte, sizeof(*pte));
			free_pgtable_page(level_pte);
		}
next:
		pfn += level_size(level);
	} while (!first_pte_in_page(++pte) && pfn <= last_pfn);
}

/* free page table pages. last level pte should already be cleared */
static void dma_pte_free_pagetable(struct dmar_domain *domain,
				   unsigned long start_pfn,
				   unsigned long last_pfn)
{
	int addr_width = agaw_to_width(domain->agaw) - VTD_PAGE_SHIFT;

	BUG_ON(addr_width < BITS_PER_LONG && start_pfn >> addr_width);
	BUG_ON(addr_width < BITS_PER_LONG && last_pfn >> addr_width);
	BUG_ON(start_pfn > last_pfn);

	/* We don't need lock here; nobody else touches the iova range */
	dma_pte_free_level(domain, agaw_to_level(domain->agaw),
			   domain->pgd, 0, start_pfn, last_pfn);

	/* free pgd */
	if (start_pfn == 0 && last_pfn == DOMAIN_MAX_PFN(domain->gaw)) {
		free_pgtable_page(domain->pgd);
		domain->pgd = NULL;
	}
}

/* When a page at a given level is being unlinked from its parent, we don't
   need to *modify* it at all. All we need to do is make a list of all the
   pages which can be freed just as soon as we've flushed the IOTLB and we
   know the hardware page-walk will no longer touch them.
   The 'pte' argument is the *parent* PTE, pointing to the page that is to
   be freed. */
static struct page *dma_pte_list_pagetables(struct dmar_domain *domain,
					    int level, struct dma_pte *pte,
					    struct page *freelist)
{
	struct page *pg;

	pg = pfn_to_page(dma_pte_addr(pte) >> PAGE_SHIFT);
	pg->freelist = freelist;
	freelist = pg;

	if (level == 1)
		return freelist;

	pte = page_address(pg);
	do {
		if (dma_pte_present(pte) && !dma_pte_superpage(pte))
			freelist = dma_pte_list_pagetables(domain, level - 1,
							   pte, freelist);
		pte++;
	} while (!first_pte_in_page(pte));

	return freelist;
}

static struct page *dma_pte_clear_level(struct dmar_domain *domain, int level,
					struct dma_pte *pte, unsigned long pfn,
					unsigned long start_pfn,
					unsigned long last_pfn,
					struct page *freelist)
{
	struct dma_pte *first_pte = NULL, *last_pte = NULL;

	pfn = max(start_pfn, pfn);
	pte = &pte[pfn_level_offset(pfn, level)];

	do {
		unsigned long level_pfn;

		if (!dma_pte_present(pte))
			goto next;

		level_pfn = pfn & level_mask(level);

		/* If range covers entire pagetable, free it */
		if (start_pfn <= level_pfn &&
		    last_pfn >= level_pfn + level_size(level) - 1) {
			/* These suborbinate page tables are going away entirely. Don't
			   bother to clear them; we're just going to *free* them. */
			if (level > 1 && !dma_pte_superpage(pte))
				freelist = dma_pte_list_pagetables(domain, level - 1, pte, freelist);

			dma_clear_pte(pte);
			if (!first_pte)
				first_pte = pte;
			last_pte = pte;
		} else if (level > 1) {
			/* Recurse down into a level that isn't *entirely* obsolete */
			freelist = dma_pte_clear_level(domain, level - 1,
						       phys_to_virt(dma_pte_addr(pte)),
						       level_pfn, start_pfn, last_pfn,
						       freelist);
		}
next:
		pfn += level_size(level);
	} while (!first_pte_in_page(++pte) && pfn <= last_pfn);

	if (first_pte)
		domain_flush_cache(domain, first_pte,
				   (void *)++last_pte - (void *)first_pte);

	return freelist;
}

/* We can't just free the pages because the IOMMU may still be walking
   the page tables, and may have cached the intermediate levels. The
   pages can only be freed after the IOTLB flush has been done. */
struct page *domain_unmap(struct dmar_domain *domain,
			  unsigned long start_pfn,
			  unsigned long last_pfn)
{
	int addr_width = agaw_to_width(domain->agaw) - VTD_PAGE_SHIFT;
	struct page *freelist = NULL;

	BUG_ON(addr_width < BITS_PER_LONG && start_pfn >> addr_width);
	BUG_ON(addr_width < BITS_PER_LONG && last_pfn >> addr_width);
	BUG_ON(start_pfn > last_pfn);

	/* we don't need lock here; nobody else touches the iova range */
	freelist = dma_pte_clear_level(domain, agaw_to_level(domain->agaw),
				       domain->pgd, 0, start_pfn, last_pfn, NULL);

	/* free pgd */
	if (start_pfn == 0 && last_pfn == DOMAIN_MAX_PFN(domain->gaw)) {
		struct page *pgd_page = virt_to_page(domain->pgd);
		pgd_page->freelist = freelist;
		freelist = pgd_page;

		domain->pgd = NULL;
	}

	return freelist;
}

void dma_free_pagelist(struct page *freelist)
{
	struct page *pg;

	while ((pg = freelist)) {
		freelist = pg->freelist;
		free_pgtable_page(page_address(pg));
	}
}

/* iommu handling */
static int iommu_alloc_root_entry(struct intel_iommu *iommu)
{
	struct root_entry *root;
	unsigned long flags;

	root = (struct root_entry *)alloc_pgtable_page(iommu->node);
	if (!root)
		return -ENOMEM;

	__iommu_flush_cache(iommu, root, ROOT_SIZE);

	spin_lock_irqsave(&iommu->lock, flags);
	iommu->root_entry = root;
	spin_unlock_irqrestore(&iommu->lock, flags);

	return 0;
}

static void iommu_set_root_entry(struct intel_iommu *iommu)
{
	void *addr;
	u32 sts;
	unsigned long flag;

	addr = iommu->root_entry;

	raw_spin_lock_irqsave(&iommu->register_lock, flag);
	dmar_writeq(iommu->reg + DMAR_RTADDR_REG, virt_to_phys(addr));

	writel(iommu->gcmd | DMA_GCMD_SRTP, iommu->reg + DMAR_GCMD_REG);

	/* Make sure hardware complete it */
	IOMMU_WAIT_OP(iommu, DMAR_GSTS_REG,
		      readl, (sts & DMA_GSTS_RTPS), sts);

	raw_spin_unlock_irqrestore(&iommu->register_lock, flag);
}

static void iommu_flush_write_buffer(struct intel_iommu *iommu)
{
	u32 val;
	unsigned long flag;

	if (!rwbf_quirk && !cap_rwbf(iommu->cap))
		return;

	raw_spin_lock_irqsave(&iommu->register_lock, flag);
	writel(iommu->gcmd | DMA_GCMD_WBF, iommu->reg + DMAR_GCMD_REG);

	/* Make sure hardware complete it */
	IOMMU_WAIT_OP(iommu, DMAR_GSTS_REG,
		      readl, (!(val & DMA_GSTS_WBFS)), val);

	raw_spin_unlock_irqrestore(&iommu->register_lock, flag);
}

/* return value determine if we need a write buffer flush */
static void __iommu_flush_context(struct intel_iommu *iommu,
				  u16 did, u16 source_id, u8 function_mask,
				  u64 type)
{
	u64 val = 0;
	unsigned long flag;

	switch (type) {
	case DMA_CCMD_GLOBAL_INVL:
		val = DMA_CCMD_GLOBAL_INVL;
		break;
	case DMA_CCMD_DOMAIN_INVL:
		val = DMA_CCMD_DOMAIN_INVL|DMA_CCMD_DID(did);
		break;
	case DMA_CCMD_DEVICE_INVL:
		val = DMA_CCMD_DEVICE_INVL|DMA_CCMD_DID(did)
			| DMA_CCMD_SID(source_id) | DMA_CCMD_FM(function_mask);
		break;
	default:
		BUG();
	}
	val |= DMA_CCMD_ICC;

	raw_spin_lock_irqsave(&iommu->register_lock, flag);
	dmar_writeq(iommu->reg + DMAR_CCMD_REG, val);

	/* Make sure hardware complete it */
	IOMMU_WAIT_OP(iommu, DMAR_CCMD_REG,
		dmar_readq, (!(val & DMA_CCMD_ICC)), val);

	raw_spin_unlock_irqrestore(&iommu->register_lock, flag);
}

/* return value determine if we need a write buffer flush */
static void __iommu_flush_iotlb(struct intel_iommu *iommu, u16 did,
				u64 addr, unsigned int size_order, u64 type)
{
	int tlb_offset = ecap_iotlb_offset(iommu->ecap);
	u64 val = 0, val_iva = 0;
	unsigned long flag;

	switch (type) {
	case DMA_TLB_GLOBAL_FLUSH:
		/* global flush doesn't need set IVA_REG */
		val = DMA_TLB_GLOBAL_FLUSH|DMA_TLB_IVT;
		break;
	case DMA_TLB_DSI_FLUSH:
		val = DMA_TLB_DSI_FLUSH|DMA_TLB_IVT|DMA_TLB_DID(did);
		break;
	case DMA_TLB_PSI_FLUSH:
		val = DMA_TLB_PSI_FLUSH|DMA_TLB_IVT|DMA_TLB_DID(did);
		/* IH bit is passed in as part of address */
		val_iva = size_order | addr;
		break;
	default:
		BUG();
	}
	/* Note: set drain read/write */
#if 0
	/*
	 * This is probably to be super secure.. Looks like we can
	 * ignore it without any impact.
	 */
	if (cap_read_drain(iommu->cap))
		val |= DMA_TLB_READ_DRAIN;
#endif
	if (cap_write_drain(iommu->cap))
		val |= DMA_TLB_WRITE_DRAIN;

	raw_spin_lock_irqsave(&iommu->register_lock, flag);
	/* Note: Only uses first TLB reg currently */
	if (val_iva)
		dmar_writeq(iommu->reg + tlb_offset, val_iva);
	dmar_writeq(iommu->reg + tlb_offset + 8, val);

	/* Make sure hardware complete it */
	IOMMU_WAIT_OP(iommu, tlb_offset + 8,
		dmar_readq, (!(val & DMA_TLB_IVT)), val);

	raw_spin_unlock_irqrestore(&iommu->register_lock, flag);

	/* check IOTLB invalidation granularity */
	if (DMA_TLB_IAIG(val) == 0)
		printk(KERN_ERR"IOMMU: flush IOTLB failed\n");
	if (DMA_TLB_IAIG(val) != DMA_TLB_IIRG(type))
		pr_debug("IOMMU: tlb flush request %Lx, actual %Lx\n",
			(unsigned long long)DMA_TLB_IIRG(type),
			(unsigned long long)DMA_TLB_IAIG(val));
}

static struct device_domain_info *
iommu_support_dev_iotlb (struct dmar_domain *domain, struct intel_iommu *iommu,
			 u8 bus, u8 devfn)
{
	int found = 0;
	unsigned long flags;
	struct device_domain_info *info;
	struct pci_dev *pdev;

	if (!ecap_dev_iotlb_support(iommu->ecap))
		return NULL;

	if (!iommu->qi)
		return NULL;

	spin_lock_irqsave(&device_domain_lock, flags);
	list_for_each_entry(info, &domain->devices, link)
		if (info->bus == bus && info->devfn == devfn) {
			found = 1;
			break;
		}
	spin_unlock_irqrestore(&device_domain_lock, flags);

	if (!found || !info->dev || !dev_is_pci(info->dev))
		return NULL;

	pdev = to_pci_dev(info->dev);

	if (!pci_find_ext_capability(pdev, PCI_EXT_CAP_ID_ATS))
		return NULL;

	if (!dmar_find_matched_atsr_unit(pdev))
		return NULL;

	return info;
}

static void iommu_enable_dev_iotlb(struct device_domain_info *info)
{
	if (!info || !dev_is_pci(info->dev))
		return;

	pci_enable_ats(to_pci_dev(info->dev), VTD_PAGE_SHIFT);
}

static void iommu_disable_dev_iotlb(struct device_domain_info *info)
{
	if (!info->dev || !dev_is_pci(info->dev) ||
	    !pci_ats_enabled(to_pci_dev(info->dev)))
		return;

	pci_disable_ats(to_pci_dev(info->dev));
}

static void iommu_flush_dev_iotlb(struct dmar_domain *domain,
				  u64 addr, unsigned mask)
{
	u16 sid, qdep;
	unsigned long flags;
	struct device_domain_info *info;

	spin_lock_irqsave(&device_domain_lock, flags);
	list_for_each_entry(info, &domain->devices, link) {
		struct pci_dev *pdev;
		if (!info->dev || !dev_is_pci(info->dev))
			continue;

		pdev = to_pci_dev(info->dev);
		if (!pci_ats_enabled(pdev))
			continue;

		sid = info->bus << 8 | info->devfn;
		qdep = pci_ats_queue_depth(pdev);
		qi_flush_dev_iotlb(info->iommu, sid, qdep, addr, mask);
	}
	spin_unlock_irqrestore(&device_domain_lock, flags);
}

static void iommu_flush_iotlb_psi(struct intel_iommu *iommu, u16 did,
				  unsigned long pfn, unsigned int pages, int ih, int map)
{
	unsigned int mask = ilog2(__roundup_pow_of_two(pages));
	uint64_t addr = (uint64_t)pfn << VTD_PAGE_SHIFT;

	BUG_ON(pages == 0);

	if (ih)
		ih = 1 << 6;
	/*
	 * Fallback to domain selective flush if no PSI support or the size is
	 * too big.
	 * PSI requires page size to be 2 ^ x, and the base address is naturally
	 * aligned to the size
	 */
	if (!cap_pgsel_inv(iommu->cap) || mask > cap_max_amask_val(iommu->cap))
		iommu->flush.flush_iotlb(iommu, did, 0, 0,
						DMA_TLB_DSI_FLUSH);
	else
		iommu->flush.flush_iotlb(iommu, did, addr | ih, mask,
						DMA_TLB_PSI_FLUSH);

	/*
	 * In caching mode, changes of pages from non-present to present require
	 * flush. However, device IOTLB doesn't need to be flushed in this case.
	 */
	if (!cap_caching_mode(iommu->cap) || !map)
		iommu_flush_dev_iotlb(iommu->domains[did], addr, mask);
}

static void iommu_disable_protect_mem_regions(struct intel_iommu *iommu)
{
	u32 pmen;
	unsigned long flags;

	raw_spin_lock_irqsave(&iommu->register_lock, flags);
	pmen = readl(iommu->reg + DMAR_PMEN_REG);
	pmen &= ~DMA_PMEN_EPM;
	writel(pmen, iommu->reg + DMAR_PMEN_REG);

	/* wait for the protected region status bit to clear */
	IOMMU_WAIT_OP(iommu, DMAR_PMEN_REG,
		readl, !(pmen & DMA_PMEN_PRS), pmen);

	raw_spin_unlock_irqrestore(&iommu->register_lock, flags);
}

static int iommu_enable_translation(struct intel_iommu *iommu)
{
	u32 sts;
	unsigned long flags;

	raw_spin_lock_irqsave(&iommu->register_lock, flags);
	iommu->gcmd |= DMA_GCMD_TE;
	writel(iommu->gcmd, iommu->reg + DMAR_GCMD_REG);

	/* Make sure hardware complete it */
	IOMMU_WAIT_OP(iommu, DMAR_GSTS_REG,
		      readl, (sts & DMA_GSTS_TES), sts);

	raw_spin_unlock_irqrestore(&iommu->register_lock, flags);
	return 0;
}

static int iommu_disable_translation(struct intel_iommu *iommu)
{
	u32 sts;
	unsigned long flag;

	raw_spin_lock_irqsave(&iommu->register_lock, flag);
	iommu->gcmd &= ~DMA_GCMD_TE;
	writel(iommu->gcmd, iommu->reg + DMAR_GCMD_REG);

	/* Make sure hardware complete it */
	IOMMU_WAIT_OP(iommu, DMAR_GSTS_REG,
		      readl, (!(sts & DMA_GSTS_TES)), sts);

	raw_spin_unlock_irqrestore(&iommu->register_lock, flag);
	return 0;
}


static int iommu_init_domains(struct intel_iommu *iommu)
{
	unsigned long ndomains;
	unsigned long nlongs;

	ndomains = cap_ndoms(iommu->cap);
	pr_debug("IOMMU%d: Number of Domains supported <%ld>\n",
		 iommu->seq_id, ndomains);
	nlongs = BITS_TO_LONGS(ndomains);

	spin_lock_init(&iommu->lock);

	/* TBD: there might be 64K domains,
	 * consider other allocation for future chip
	 */
	iommu->domain_ids = kcalloc(nlongs, sizeof(unsigned long), GFP_KERNEL);
	if (!iommu->domain_ids) {
		pr_err("IOMMU%d: allocating domain id array failed\n",
		       iommu->seq_id);
		return -ENOMEM;
	}
	iommu->domains = kcalloc(ndomains, sizeof(struct dmar_domain *),
			GFP_KERNEL);
	if (!iommu->domains) {
		pr_err("IOMMU%d: allocating domain array failed\n",
		       iommu->seq_id);
		kfree(iommu->domain_ids);
		iommu->domain_ids = NULL;
		return -ENOMEM;
	}

	/*
	 * if Caching mode is set, then invalid translations are tagged
	 * with domainid 0. Hence we need to pre-allocate it.
	 */
	if (cap_caching_mode(iommu->cap))
		set_bit(0, iommu->domain_ids);
	return 0;
}

static void free_dmar_iommu(struct intel_iommu *iommu)
{
	struct dmar_domain *domain;
	int i, count;
	unsigned long flags;

	if ((iommu->domains) && (iommu->domain_ids)) {
		for_each_set_bit(i, iommu->domain_ids, cap_ndoms(iommu->cap)) {
			/*
			 * Domain id 0 is reserved for invalid translation
			 * if hardware supports caching mode.
			 */
			if (cap_caching_mode(iommu->cap) && i == 0)
				continue;

			domain = iommu->domains[i];
			clear_bit(i, iommu->domain_ids);

			spin_lock_irqsave(&domain->iommu_lock, flags);
			count = --domain->iommu_count;
			spin_unlock_irqrestore(&domain->iommu_lock, flags);
			if (count == 0)
				domain_exit(domain);
		}
	}

	if (iommu->gcmd & DMA_GCMD_TE)
		iommu_disable_translation(iommu);

	kfree(iommu->domains);
	kfree(iommu->domain_ids);
	iommu->domains = NULL;
	iommu->domain_ids = NULL;

	g_iommus[iommu->seq_id] = NULL;

	/* free context mapping */
	free_context_table(iommu);
}

static struct dmar_domain *alloc_domain(bool vm)
{
	/* domain id for virtual machine, it won't be set in context */
	static atomic_t vm_domid = ATOMIC_INIT(0);
	struct dmar_domain *domain;

	domain = alloc_domain_mem();
	if (!domain)
		return NULL;

	domain->nid = -1;
	domain->iommu_count = 0;
	memset(domain->iommu_bmp, 0, sizeof(domain->iommu_bmp));
	domain->flags = 0;
	spin_lock_init(&domain->iommu_lock);
	INIT_LIST_HEAD(&domain->devices);
	if (vm) {
		domain->id = atomic_inc_return(&vm_domid);
		domain->flags = DOMAIN_FLAG_VIRTUAL_MACHINE;
	}

	return domain;
}

static int iommu_attach_domain(struct dmar_domain *domain,
			       struct intel_iommu *iommu)
{
	int num;
	unsigned long ndomains;
	unsigned long flags;

	ndomains = cap_ndoms(iommu->cap);

	spin_lock_irqsave(&iommu->lock, flags);

	num = find_first_zero_bit(iommu->domain_ids, ndomains);
	if (num >= ndomains) {
		spin_unlock_irqrestore(&iommu->lock, flags);
		printk(KERN_ERR "IOMMU: no free domain ids\n");
		return -ENOMEM;
	}

	domain->id = num;
	domain->iommu_count++;
	set_bit(num, iommu->domain_ids);
	set_bit(iommu->seq_id, domain->iommu_bmp);
	iommu->domains[num] = domain;
	spin_unlock_irqrestore(&iommu->lock, flags);

	return 0;
}

static void iommu_detach_domain(struct dmar_domain *domain,
				struct intel_iommu *iommu)
{
	unsigned long flags;
	int num, ndomains;

	spin_lock_irqsave(&iommu->lock, flags);
	ndomains = cap_ndoms(iommu->cap);
	for_each_set_bit(num, iommu->domain_ids, ndomains) {
		if (iommu->domains[num] == domain) {
			clear_bit(num, iommu->domain_ids);
			iommu->domains[num] = NULL;
			break;
		}
	}
	spin_unlock_irqrestore(&iommu->lock, flags);
}

static struct iova_domain reserved_iova_list;
static struct lock_class_key reserved_rbtree_key;

static int dmar_init_reserved_ranges(void)
{
	struct pci_dev *pdev = NULL;
	struct iova *iova;
	int i;

	init_iova_domain(&reserved_iova_list, DMA_32BIT_PFN);

	lockdep_set_class(&reserved_iova_list.iova_rbtree_lock,
		&reserved_rbtree_key);

	/* IOAPIC ranges shouldn't be accessed by DMA */
	iova = reserve_iova(&reserved_iova_list, IOVA_PFN(IOAPIC_RANGE_START),
		IOVA_PFN(IOAPIC_RANGE_END));
	if (!iova) {
		printk(KERN_ERR "Reserve IOAPIC range failed\n");
		return -ENODEV;
	}

	/* Reserve all PCI MMIO to avoid peer-to-peer access */
	for_each_pci_dev(pdev) {
		struct resource *r;

		for (i = 0; i < PCI_NUM_RESOURCES; i++) {
			r = &pdev->resource[i];
			if (!r->flags || !(r->flags & IORESOURCE_MEM))
				continue;
			iova = reserve_iova(&reserved_iova_list,
					    IOVA_PFN(r->start),
					    IOVA_PFN(r->end));
			if (!iova) {
				printk(KERN_ERR "Reserve iova failed\n");
				return -ENODEV;
			}
		}
	}
	return 0;
}

static void domain_reserve_special_ranges(struct dmar_domain *domain)
{
	copy_reserved_iova(&reserved_iova_list, &domain->iovad);
}

static inline int guestwidth_to_adjustwidth(int gaw)
{
	int agaw;
	int r = (gaw - 12) % 9;

	if (r == 0)
		agaw = gaw;
	else
		agaw = gaw + 9 - r;
	if (agaw > 64)
		agaw = 64;
	return agaw;
}

static int domain_init(struct dmar_domain *domain, int guest_width)
{
	struct intel_iommu *iommu;
	int adjust_width, agaw;
	unsigned long sagaw;

	init_iova_domain(&domain->iovad, DMA_32BIT_PFN);
	domain_reserve_special_ranges(domain);

	/* calculate AGAW */
	iommu = domain_get_iommu(domain);
	if (guest_width > cap_mgaw(iommu->cap))
		guest_width = cap_mgaw(iommu->cap);
	domain->gaw = guest_width;
	adjust_width = guestwidth_to_adjustwidth(guest_width);
	agaw = width_to_agaw(adjust_width);
	sagaw = cap_sagaw(iommu->cap);
	if (!test_bit(agaw, &sagaw)) {
		/* hardware doesn't support it, choose a bigger one */
		pr_debug("IOMMU: hardware doesn't support agaw %d\n", agaw);
		agaw = find_next_bit(&sagaw, 5, agaw);
		if (agaw >= 5)
			return -ENODEV;
	}
	domain->agaw = agaw;

	if (ecap_coherent(iommu->ecap))
		domain->iommu_coherency = 1;
	else
		domain->iommu_coherency = 0;

	if (ecap_sc_support(iommu->ecap))
		domain->iommu_snooping = 1;
	else
		domain->iommu_snooping = 0;

	if (intel_iommu_superpage)
		domain->iommu_superpage = fls(cap_super_page_val(iommu->cap));
	else
		domain->iommu_superpage = 0;

	domain->nid = iommu->node;

	/* always allocate the top pgd */
	domain->pgd = (struct dma_pte *)alloc_pgtable_page(domain->nid);
	if (!domain->pgd)
		return -ENOMEM;
	__iommu_flush_cache(iommu, domain->pgd, PAGE_SIZE);
	return 0;
}

static void domain_exit(struct dmar_domain *domain)
{
	struct dmar_drhd_unit *drhd;
	struct intel_iommu *iommu;
	struct page *freelist = NULL;

	/* Domain 0 is reserved, so dont process it */
	if (!domain)
		return;

	/* Flush any lazy unmaps that may reference this domain */
	if (!intel_iommu_strict)
		flush_unmaps_timeout(0);

	/* remove associated devices */
	domain_remove_dev_info(domain);

	/* destroy iovas */
	put_iova_domain(&domain->iovad);

	freelist = domain_unmap(domain, 0, DOMAIN_MAX_PFN(domain->gaw));

	/* clear attached or cached domains */
	rcu_read_lock();
	for_each_active_iommu(iommu, drhd)
		if (domain->flags & DOMAIN_FLAG_VIRTUAL_MACHINE ||
		    test_bit(iommu->seq_id, domain->iommu_bmp))
			iommu_detach_domain(domain, iommu);
	rcu_read_unlock();

	dma_free_pagelist(freelist);

	free_domain_mem(domain);
}

static int domain_context_mapping_one(struct dmar_domain *domain,
				      struct intel_iommu *iommu,
				      u8 bus, u8 devfn, int translation)
{
	struct context_entry *context;
	unsigned long flags;
	struct dma_pte *pgd;
	unsigned long num;
	unsigned long ndomains;
	int id;
	int agaw;
	struct device_domain_info *info = NULL;

	pr_debug("Set context mapping for %02x:%02x.%d\n",
		bus, PCI_SLOT(devfn), PCI_FUNC(devfn));

	BUG_ON(!domain->pgd);
	BUG_ON(translation != CONTEXT_TT_PASS_THROUGH &&
	       translation != CONTEXT_TT_MULTI_LEVEL);

	context = device_to_context_entry(iommu, bus, devfn);
	if (!context)
		return -ENOMEM;
	spin_lock_irqsave(&iommu->lock, flags);
	if (context_present(context)) {
		spin_unlock_irqrestore(&iommu->lock, flags);
		return 0;
	}

	id = domain->id;
	pgd = domain->pgd;

	if (domain->flags & DOMAIN_FLAG_VIRTUAL_MACHINE ||
	    domain->flags & DOMAIN_FLAG_STATIC_IDENTITY) {
		int found = 0;

		/* find an available domain id for this device in iommu */
		ndomains = cap_ndoms(iommu->cap);
		for_each_set_bit(num, iommu->domain_ids, ndomains) {
			if (iommu->domains[num] == domain) {
				id = num;
				found = 1;
				break;
			}
		}

		if (found == 0) {
			num = find_first_zero_bit(iommu->domain_ids, ndomains);
			if (num >= ndomains) {
				spin_unlock_irqrestore(&iommu->lock, flags);
				printk(KERN_ERR "IOMMU: no free domain ids\n");
				return -EFAULT;
			}

			set_bit(num, iommu->domain_ids);
			iommu->domains[num] = domain;
			id = num;
		}

		/* Skip top levels of page tables for
		 * iommu which has less agaw than default.
		 * Unnecessary for PT mode.
		 */
		if (translation != CONTEXT_TT_PASS_THROUGH) {
			for (agaw = domain->agaw; agaw != iommu->agaw; agaw--) {
				pgd = phys_to_virt(dma_pte_addr(pgd));
				if (!dma_pte_present(pgd)) {
					spin_unlock_irqrestore(&iommu->lock, flags);
					return -ENOMEM;
				}
			}
		}
	}

	context_set_domain_id(context, id);

	if (translation != CONTEXT_TT_PASS_THROUGH) {
		info = iommu_support_dev_iotlb(domain, iommu, bus, devfn);
		translation = info ? CONTEXT_TT_DEV_IOTLB :
				     CONTEXT_TT_MULTI_LEVEL;
	}
	/*
	 * In pass through mode, AW must be programmed to indicate the largest
	 * AGAW value supported by hardware. And ASR is ignored by hardware.
	 */
	if (unlikely(translation == CONTEXT_TT_PASS_THROUGH))
		context_set_address_width(context, iommu->msagaw);
	else {
		context_set_address_root(context, virt_to_phys(pgd));
		context_set_address_width(context, iommu->agaw);
	}

	context_set_translation_type(context, translation);
	context_set_fault_enable(context);
	context_set_present(context);
	domain_flush_cache(domain, context, sizeof(*context));

	/*
	 * It's a non-present to present mapping. If hardware doesn't cache
	 * non-present entry we only need to flush the write-buffer. If the
	 * _does_ cache non-present entries, then it does so in the special
	 * domain #0, which we have to flush:
	 */
	if (cap_caching_mode(iommu->cap)) {
		iommu->flush.flush_context(iommu, 0,
					   (((u16)bus) << 8) | devfn,
					   DMA_CCMD_MASK_NOBIT,
					   DMA_CCMD_DEVICE_INVL);
		iommu->flush.flush_iotlb(iommu, domain->id, 0, 0, DMA_TLB_DSI_FLUSH);
	} else {
		iommu_flush_write_buffer(iommu);
	}
	iommu_enable_dev_iotlb(info);
	spin_unlock_irqrestore(&iommu->lock, flags);

	spin_lock_irqsave(&domain->iommu_lock, flags);
	if (!test_and_set_bit(iommu->seq_id, domain->iommu_bmp)) {
		domain->iommu_count++;
		if (domain->iommu_count == 1)
			domain->nid = iommu->node;
		domain_update_iommu_cap(domain);
	}
	spin_unlock_irqrestore(&domain->iommu_lock, flags);
	return 0;
}

static int
domain_context_mapping(struct dmar_domain *domain, struct device *dev,
		       int translation)
{
	int ret;
	struct pci_dev *pdev, *tmp, *parent;
	struct intel_iommu *iommu;
	u8 bus, devfn;

	iommu = device_to_iommu(dev, &bus, &devfn);
	if (!iommu)
		return -ENODEV;

	ret = domain_context_mapping_one(domain, iommu, bus, devfn,
					 translation);
	if (ret || !dev_is_pci(dev))
		return ret;

	/* dependent device mapping */
	pdev = to_pci_dev(dev);
	tmp = pci_find_upstream_pcie_bridge(pdev);
	if (!tmp)
		return 0;
	/* Secondary interface's bus number and devfn 0 */
	parent = pdev->bus->self;
	while (parent != tmp) {
		ret = domain_context_mapping_one(domain, iommu,
						 parent->bus->number,
						 parent->devfn, translation);
		if (ret)
			return ret;
		parent = parent->bus->self;
	}
	if (pci_is_pcie(tmp)) /* this is a PCIe-to-PCI bridge */
		return domain_context_mapping_one(domain, iommu,
					tmp->subordinate->number, 0,
					translation);
	else /* this is a legacy PCI bridge */
		return domain_context_mapping_one(domain, iommu,
						  tmp->bus->number,
						  tmp->devfn,
						  translation);
}

static int domain_context_mapped(struct device *dev)
{
	int ret;
	struct pci_dev *pdev, *tmp, *parent;
	struct intel_iommu *iommu;
	u8 bus, devfn;

	iommu = device_to_iommu(dev, &bus, &devfn);
	if (!iommu)
		return -ENODEV;

	ret = device_context_mapped(iommu, bus, devfn);
	if (!ret || !dev_is_pci(dev))
		return ret;

	/* dependent device mapping */
	pdev = to_pci_dev(dev);
	tmp = pci_find_upstream_pcie_bridge(pdev);
	if (!tmp)
		return ret;
	/* Secondary interface's bus number and devfn 0 */
	parent = pdev->bus->self;
	while (parent != tmp) {
		ret = device_context_mapped(iommu, parent->bus->number,
					    parent->devfn);
		if (!ret)
			return ret;
		parent = parent->bus->self;
	}
	if (pci_is_pcie(tmp))
		return device_context_mapped(iommu, tmp->subordinate->number,
					     0);
	else
		return device_context_mapped(iommu, tmp->bus->number,
					     tmp->devfn);
}

/* Returns a number of VTD pages, but aligned to MM page size */
static inline unsigned long aligned_nrpages(unsigned long host_addr,
					    size_t size)
{
	host_addr &= ~PAGE_MASK;
	return PAGE_ALIGN(host_addr + size) >> VTD_PAGE_SHIFT;
}

/* Return largest possible superpage level for a given mapping */
static inline int hardware_largepage_caps(struct dmar_domain *domain,
					  unsigned long iov_pfn,
					  unsigned long phy_pfn,
					  unsigned long pages)
{
	int support, level = 1;
	unsigned long pfnmerge;

	support = domain->iommu_superpage;

	/* To use a large page, the virtual *and* physical addresses
	   must be aligned to 2MiB/1GiB/etc. Lower bits set in either
	   of them will mean we have to use smaller pages. So just
	   merge them and check both at once. */
	pfnmerge = iov_pfn | phy_pfn;

	while (support && !(pfnmerge & ~VTD_STRIDE_MASK)) {
		pages >>= VTD_STRIDE_SHIFT;
		if (!pages)
			break;
		pfnmerge >>= VTD_STRIDE_SHIFT;
		level++;
		support--;
	}
	return level;
}

static int __domain_mapping(struct dmar_domain *domain, unsigned long iov_pfn,
			    struct scatterlist *sg, unsigned long phys_pfn,
			    unsigned long nr_pages, int prot)
{
	struct dma_pte *first_pte = NULL, *pte = NULL;
	phys_addr_t uninitialized_var(pteval);
	int addr_width = agaw_to_width(domain->agaw) - VTD_PAGE_SHIFT;
	unsigned long sg_res;
	unsigned int largepage_lvl = 0;
	unsigned long lvl_pages = 0;

	BUG_ON(addr_width < BITS_PER_LONG && (iov_pfn + nr_pages - 1) >> addr_width);

	if ((prot & (DMA_PTE_READ|DMA_PTE_WRITE)) == 0)
		return -EINVAL;

	prot &= DMA_PTE_READ | DMA_PTE_WRITE | DMA_PTE_SNP;

	if (sg)
		sg_res = 0;
	else {
		sg_res = nr_pages + 1;
		pteval = ((phys_addr_t)phys_pfn << VTD_PAGE_SHIFT) | prot;
	}

	while (nr_pages > 0) {
		uint64_t tmp;

		if (!sg_res) {
			sg_res = aligned_nrpages(sg->offset, sg->length);
			sg->dma_address = ((dma_addr_t)iov_pfn << VTD_PAGE_SHIFT) + sg->offset;
			sg->dma_length = sg->length;
			pteval = page_to_phys(sg_page(sg)) | prot;
			phys_pfn = pteval >> VTD_PAGE_SHIFT;
		}

		if (!pte) {
			largepage_lvl = hardware_largepage_caps(domain, iov_pfn, phys_pfn, sg_res);

			first_pte = pte = pfn_to_dma_pte(domain, iov_pfn, &largepage_lvl);
			if (!pte)
				return -ENOMEM;
			/* It is large page*/
			if (largepage_lvl > 1) {
				pteval |= DMA_PTE_LARGE_PAGE;
				/* Ensure that old small page tables are removed to make room
				   for superpage, if they exist. */
				dma_pte_clear_range(domain, iov_pfn,
						    iov_pfn + lvl_to_nr_pages(largepage_lvl) - 1);
				dma_pte_free_pagetable(domain, iov_pfn,
						       iov_pfn + lvl_to_nr_pages(largepage_lvl) - 1);
			} else {
				pteval &= ~(uint64_t)DMA_PTE_LARGE_PAGE;
			}

		}
		/* We don't need lock here, nobody else
		 * touches the iova range
		 */
		tmp = cmpxchg64_local(&pte->val, 0ULL, pteval);
		if (tmp) {
			static int dumps = 5;
			printk(KERN_CRIT "ERROR: DMA PTE for vPFN 0x%lx already set (to %llx not %llx)\n",
			       iov_pfn, tmp, (unsigned long long)pteval);
			if (dumps) {
				dumps--;
				debug_dma_dump_mappings(NULL);
			}
			WARN_ON(1);
		}

		lvl_pages = lvl_to_nr_pages(largepage_lvl);

		BUG_ON(nr_pages < lvl_pages);
		BUG_ON(sg_res < lvl_pages);

		nr_pages -= lvl_pages;
		iov_pfn += lvl_pages;
		phys_pfn += lvl_pages;
		pteval += lvl_pages * VTD_PAGE_SIZE;
		sg_res -= lvl_pages;

		/* If the next PTE would be the first in a new page, then we
		   need to flush the cache on the entries we've just written.
		   And then we'll need to recalculate 'pte', so clear it and
		   let it get set again in the if (!pte) block above.

		   If we're done (!nr_pages) we need to flush the cache too.

		   Also if we've been setting superpages, we may need to
		   recalculate 'pte' and switch back to smaller pages for the
		   end of the mapping, if the trailing size is not enough to
		   use another superpage (i.e. sg_res < lvl_pages). */
		pte++;
		if (!nr_pages || first_pte_in_page(pte) ||
		    (largepage_lvl > 1 && sg_res < lvl_pages)) {
			domain_flush_cache(domain, first_pte,
					   (void *)pte - (void *)first_pte);
			pte = NULL;
		}

		if (!sg_res && nr_pages)
			sg = sg_next(sg);
	}
	return 0;
}

static inline int domain_sg_mapping(struct dmar_domain *domain, unsigned long iov_pfn,
				    struct scatterlist *sg, unsigned long nr_pages,
				    int prot)
{
	return __domain_mapping(domain, iov_pfn, sg, 0, nr_pages, prot);
}

static inline int domain_pfn_mapping(struct dmar_domain *domain, unsigned long iov_pfn,
				     unsigned long phys_pfn, unsigned long nr_pages,
				     int prot)
{
	return __domain_mapping(domain, iov_pfn, NULL, phys_pfn, nr_pages, prot);
}

static void iommu_detach_dev(struct intel_iommu *iommu, u8 bus, u8 devfn)
{
	if (!iommu)
		return;

	clear_context_table(iommu, bus, devfn);
	iommu->flush.flush_context(iommu, 0, 0, 0,
					   DMA_CCMD_GLOBAL_INVL);
	iommu->flush.flush_iotlb(iommu, 0, 0, 0, DMA_TLB_GLOBAL_FLUSH);
}

static inline void unlink_domain_info(struct device_domain_info *info)
{
	assert_spin_locked(&device_domain_lock);
	list_del(&info->link);
	list_del(&info->global);
	if (info->dev)
		info->dev->archdata.iommu = NULL;
}

static void domain_remove_dev_info(struct dmar_domain *domain)
{
	struct device_domain_info *info;
	unsigned long flags, flags2;

	spin_lock_irqsave(&device_domain_lock, flags);
	while (!list_empty(&domain->devices)) {
		info = list_entry(domain->devices.next,
			struct device_domain_info, link);
		unlink_domain_info(info);
		spin_unlock_irqrestore(&device_domain_lock, flags);

		iommu_disable_dev_iotlb(info);
		iommu_detach_dev(info->iommu, info->bus, info->devfn);

		if (domain->flags & DOMAIN_FLAG_VIRTUAL_MACHINE) {
			iommu_detach_dependent_devices(info->iommu, info->dev);
			/* clear this iommu in iommu_bmp, update iommu count
			 * and capabilities
			 */
			spin_lock_irqsave(&domain->iommu_lock, flags2);
			if (test_and_clear_bit(info->iommu->seq_id,
					       domain->iommu_bmp)) {
				domain->iommu_count--;
				domain_update_iommu_cap(domain);
			}
			spin_unlock_irqrestore(&domain->iommu_lock, flags2);
		}

		free_devinfo_mem(info);
		spin_lock_irqsave(&device_domain_lock, flags);
	}
	spin_unlock_irqrestore(&device_domain_lock, flags);
}

/*
 * find_domain
 * Note: we use struct device->archdata.iommu stores the info
 */
static struct dmar_domain *find_domain(struct device *dev)
{
	struct device_domain_info *info;

	/* No lock here, assumes no domain exit in normal case */
	info = dev->archdata.iommu;
	if (info)
		return info->domain;
	return NULL;
}

static inline struct device_domain_info *
dmar_search_domain_by_dev_info(int segment, int bus, int devfn)
{
	struct device_domain_info *info;

	list_for_each_entry(info, &device_domain_list, global)
		if (info->iommu->segment == segment && info->bus == bus &&
		    info->devfn == devfn)
			return info;

	return NULL;
}

static struct dmar_domain *dmar_insert_dev_info(struct intel_iommu *iommu,
						int bus, int devfn,
						struct device *dev,
						struct dmar_domain *domain)
{
	struct dmar_domain *found = NULL;
	struct device_domain_info *info;
	unsigned long flags;

	info = alloc_devinfo_mem();
	if (!info)
		return NULL;

	info->bus = bus;
	info->devfn = devfn;
	info->dev = dev;
	info->domain = domain;
	info->iommu = iommu;
	if (!dev)
		domain->flags |= DOMAIN_FLAG_P2P_MULTIPLE_DEVICES;

	spin_lock_irqsave(&device_domain_lock, flags);
	if (dev)
		found = find_domain(dev);
	else {
		struct device_domain_info *info2;
		info2 = dmar_search_domain_by_dev_info(iommu->segment, bus, devfn);
		if (info2)
			found = info2->domain;
	}
	if (found) {
		spin_unlock_irqrestore(&device_domain_lock, flags);
		free_devinfo_mem(info);
		/* Caller must free the original domain */
		return found;
	}

	list_add(&info->link, &domain->devices);
	list_add(&info->global, &device_domain_list);
	if (dev)
		dev->archdata.iommu = info;
	spin_unlock_irqrestore(&device_domain_lock, flags);

	return domain;
}

/* domain is initialized */
static struct dmar_domain *get_domain_for_dev(struct device *dev, int gaw)
{
	struct dmar_domain *domain, *free = NULL;
	struct intel_iommu *iommu = NULL;
	struct device_domain_info *info;
	struct pci_dev *dev_tmp = NULL;
	unsigned long flags;
	u8 bus, devfn, bridge_bus, bridge_devfn;

	domain = find_domain(dev);
	if (domain)
		return domain;

	if (dev_is_pci(dev)) {
		struct pci_dev *pdev = to_pci_dev(dev);
		u16 segment;

		segment = pci_domain_nr(pdev->bus);
		dev_tmp = pci_find_upstream_pcie_bridge(pdev);
		if (dev_tmp) {
			if (pci_is_pcie(dev_tmp)) {
				bridge_bus = dev_tmp->subordinate->number;
				bridge_devfn = 0;
			} else {
				bridge_bus = dev_tmp->bus->number;
				bridge_devfn = dev_tmp->devfn;
			}
			spin_lock_irqsave(&device_domain_lock, flags);
			info = dmar_search_domain_by_dev_info(segment,
							      bridge_bus,
							      bridge_devfn);
			if (info) {
				iommu = info->iommu;
				domain = info->domain;
			}
			spin_unlock_irqrestore(&device_domain_lock, flags);
			/* pcie-pci bridge already has a domain, uses it */
			if (info)
				goto found_domain;
		}
	}

	iommu = device_to_iommu(dev, &bus, &devfn);
	if (!iommu)
		goto error;

	/* Allocate and initialize new domain for the device */
	domain = alloc_domain(false);
	if (!domain)
		goto error;
	if (iommu_attach_domain(domain, iommu)) {
		free_domain_mem(domain);
		domain = NULL;
		goto error;
	}
	free = domain;
	if (domain_init(domain, gaw))
		goto error;

	/* register pcie-to-pci device */
	if (dev_tmp) {
		domain = dmar_insert_dev_info(iommu, bridge_bus, bridge_devfn,
					      NULL, domain);
		if (!domain)
			goto error;
	}

found_domain:
	domain = dmar_insert_dev_info(iommu, bus, devfn, dev, domain);
error:
	if (free != domain)
		domain_exit(free);

	return domain;
}

static int iommu_identity_mapping;
#define IDENTMAP_ALL		1
#define IDENTMAP_GFX		2
#define IDENTMAP_AZALIA		4

static int iommu_domain_identity_map(struct dmar_domain *domain,
				     unsigned long long start,
				     unsigned long long end)
{
	unsigned long first_vpfn = start >> VTD_PAGE_SHIFT;
	unsigned long last_vpfn = end >> VTD_PAGE_SHIFT;

	if (!reserve_iova(&domain->iovad, dma_to_mm_pfn(first_vpfn),
			  dma_to_mm_pfn(last_vpfn))) {
		printk(KERN_ERR "IOMMU: reserve iova failed\n");
		return -ENOMEM;
	}

	pr_debug("Mapping reserved region %llx-%llx for domain %d\n",
		 start, end, domain->id);
	/*
	 * RMRR range might have overlap with physical memory range,
	 * clear it first
	 */
	dma_pte_clear_range(domain, first_vpfn, last_vpfn);

	return domain_pfn_mapping(domain, first_vpfn, first_vpfn,
				  last_vpfn - first_vpfn + 1,
				  DMA_PTE_READ|DMA_PTE_WRITE);
}

static int iommu_prepare_identity_map(struct device *dev,
				      unsigned long long start,
				      unsigned long long end)
{
	struct dmar_domain *domain;
	int ret;

	domain = get_domain_for_dev(dev, DEFAULT_DOMAIN_ADDRESS_WIDTH);
	if (!domain)
		return -ENOMEM;

	/* For _hardware_ passthrough, don't bother. But for software
	   passthrough, we do it anyway -- it may indicate a memory
	   range which is reserved in E820, so which didn't get set
	   up to start with in si_domain */
	if (domain == si_domain && hw_pass_through) {
		printk("Ignoring identity map for HW passthrough device %s [0x%Lx - 0x%Lx]\n",
		       dev_name(dev), start, end);
		return 0;
	}

	printk(KERN_INFO
	       "IOMMU: Setting identity map for device %s [0x%Lx - 0x%Lx]\n",
	       dev_name(dev), start, end);
	
	if (end < start) {
		WARN(1, "Your BIOS is broken; RMRR ends before it starts!\n"
			"BIOS vendor: %s; Ver: %s; Product Version: %s\n",
			dmi_get_system_info(DMI_BIOS_VENDOR),
			dmi_get_system_info(DMI_BIOS_VERSION),
		     dmi_get_system_info(DMI_PRODUCT_VERSION));
		ret = -EIO;
		goto error;
	}

	if (end >> agaw_to_width(domain->agaw)) {
		WARN(1, "Your BIOS is broken; RMRR exceeds permitted address width (%d bits)\n"
		     "BIOS vendor: %s; Ver: %s; Product Version: %s\n",
		     agaw_to_width(domain->agaw),
		     dmi_get_system_info(DMI_BIOS_VENDOR),
		     dmi_get_system_info(DMI_BIOS_VERSION),
		     dmi_get_system_info(DMI_PRODUCT_VERSION));
		ret = -EIO;
		goto error;
	}

	ret = iommu_domain_identity_map(domain, start, end);
	if (ret)
		goto error;

	/* context entry init */
	ret = domain_context_mapping(domain, dev, CONTEXT_TT_MULTI_LEVEL);
	if (ret)
		goto error;

	return 0;

 error:
	domain_exit(domain);
	return ret;
}

static inline int iommu_prepare_rmrr_dev(struct dmar_rmrr_unit *rmrr,
					 struct device *dev)
{
	if (dev->archdata.iommu == DUMMY_DEVICE_DOMAIN_INFO)
		return 0;
	return iommu_prepare_identity_map(dev, rmrr->base_address,
					  rmrr->end_address);
}

#ifdef CONFIG_INTEL_IOMMU_FLOPPY_WA
static inline void iommu_prepare_isa(void)
{
	struct pci_dev *pdev;
	int ret;

	pdev = pci_get_class(PCI_CLASS_BRIDGE_ISA << 8, NULL);
	if (!pdev)
		return;

	printk(KERN_INFO "IOMMU: Prepare 0-16MiB unity mapping for LPC\n");
	ret = iommu_prepare_identity_map(&pdev->dev, 0, 16*1024*1024 - 1);

	if (ret)
		printk(KERN_ERR "IOMMU: Failed to create 0-16MiB identity map; "
		       "floppy might not work\n");

}
#else
static inline void iommu_prepare_isa(void)
{
	return;
}
#endif /* !CONFIG_INTEL_IOMMU_FLPY_WA */

static int md_domain_init(struct dmar_domain *domain, int guest_width);

static int __init si_domain_init(int hw)
{
	struct dmar_drhd_unit *drhd;
	struct intel_iommu *iommu;
	int nid, ret = 0;

	si_domain = alloc_domain(false);
	if (!si_domain)
		return -EFAULT;

	si_domain->flags = DOMAIN_FLAG_STATIC_IDENTITY;

	for_each_active_iommu(iommu, drhd) {
		ret = iommu_attach_domain(si_domain, iommu);
		if (ret) {
			domain_exit(si_domain);
			return -EFAULT;
		}
	}

	if (md_domain_init(si_domain, DEFAULT_DOMAIN_ADDRESS_WIDTH)) {
		domain_exit(si_domain);
		return -EFAULT;
	}

	pr_debug("IOMMU: identity mapping domain is domain %d\n",
		 si_domain->id);

	if (hw)
		return 0;

	for_each_online_node(nid) {
		unsigned long start_pfn, end_pfn;
		int i;

		for_each_mem_pfn_range(i, nid, &start_pfn, &end_pfn, NULL) {
			ret = iommu_domain_identity_map(si_domain,
					PFN_PHYS(start_pfn), PFN_PHYS(end_pfn));
			if (ret)
				return ret;
		}
	}

	return 0;
}

static int identity_mapping(struct device *dev)
{
	struct device_domain_info *info;

	if (likely(!iommu_identity_mapping))
		return 0;

	info = dev->archdata.iommu;
	if (info && info != DUMMY_DEVICE_DOMAIN_INFO)
		return (info->domain == si_domain);

	return 0;
}

static int domain_add_dev_info(struct dmar_domain *domain,
			       struct device *dev, int translation)
{
	struct dmar_domain *ndomain;
	struct intel_iommu *iommu;
	u8 bus, devfn;
	int ret;

	iommu = device_to_iommu(dev, &bus, &devfn);
	if (!iommu)
		return -ENODEV;

	ndomain = dmar_insert_dev_info(iommu, bus, devfn, dev, domain);
	if (ndomain != domain)
		return -EBUSY;

	ret = domain_context_mapping(domain, dev, translation);
	if (ret) {
		domain_remove_one_dev_info(domain, dev);
		return ret;
	}

	return 0;
}

static bool device_has_rmrr(struct device *dev)
{
	struct dmar_rmrr_unit *rmrr;
	struct device *tmp;
	int i;

	rcu_read_lock();
	for_each_rmrr_units(rmrr) {
		/*
		 * Return TRUE if this RMRR contains the device that
		 * is passed in.
		 */
		for_each_active_dev_scope(rmrr->devices,
					  rmrr->devices_cnt, i, tmp)
			if (tmp == dev) {
				rcu_read_unlock();
				return true;
			}
	}
	rcu_read_unlock();
	return false;
}

static int iommu_should_identity_map(struct device *dev, int startup)
{

	if (dev_is_pci(dev)) {
		struct pci_dev *pdev = to_pci_dev(dev);

		/*
		 * We want to prevent any device associated with an RMRR from
		 * getting placed into the SI Domain. This is done because
		 * problems exist when devices are moved in and out of domains
		 * and their respective RMRR info is lost. We exempt USB devices
		 * from this process due to their usage of RMRRs that are known
		 * to not be needed after BIOS hand-off to OS.
		 */
		if (device_has_rmrr(dev) &&
		    (pdev->class >> 8) != PCI_CLASS_SERIAL_USB)
			return 0;

		if ((iommu_identity_mapping & IDENTMAP_AZALIA) && IS_AZALIA(pdev))
			return 1;

		if ((iommu_identity_mapping & IDENTMAP_GFX) && IS_GFX_DEVICE(pdev))
			return 1;

		if (!(iommu_identity_mapping & IDENTMAP_ALL))
			return 0;

		/*
		 * We want to start off with all devices in the 1:1 domain, and
		 * take them out later if we find they can't access all of memory.
		 *
		 * However, we can't do this for PCI devices behind bridges,
		 * because all PCI devices behind the same bridge will end up
		 * with the same source-id on their transactions.
		 *
		 * Practically speaking, we can't change things around for these
		 * devices at run-time, because we can't be sure there'll be no
		 * DMA transactions in flight for any of their siblings.
		 *
		 * So PCI devices (unless they're on the root bus) as well as
		 * their parent PCI-PCI or PCIe-PCI bridges must be left _out_ of
		 * the 1:1 domain, just in _case_ one of their siblings turns out
		 * not to be able to map all of memory.
		 */
		if (!pci_is_pcie(pdev)) {
			if (!pci_is_root_bus(pdev->bus))
				return 0;
			if (pdev->class >> 8 == PCI_CLASS_BRIDGE_PCI)
				return 0;
		} else if (pci_pcie_type(pdev) == PCI_EXP_TYPE_PCI_BRIDGE)
			return 0;
	} else {
		if (device_has_rmrr(dev))
			return 0;
	}

	/*
	 * At boot time, we don't yet know if devices will be 64-bit capable.
	 * Assume that they will — if they turn out not to be, then we can
	 * take them out of the 1:1 domain later.
	 */
	if (!startup) {
		/*
		 * If the device's dma_mask is less than the system's memory
		 * size then this is not a candidate for identity mapping.
		 */
		u64 dma_mask = *dev->dma_mask;

		if (dev->coherent_dma_mask &&
		    dev->coherent_dma_mask < dma_mask)
			dma_mask = dev->coherent_dma_mask;

		return dma_mask >= dma_get_required_mask(dev);
	}

	return 1;
}

static int __init dev_prepare_static_identity_mapping(struct device *dev, int hw)
{
	int ret;

	if (!iommu_should_identity_map(dev, 1))
		return 0;

	ret = domain_add_dev_info(si_domain, dev,
				  hw ? CONTEXT_TT_PASS_THROUGH :
				       CONTEXT_TT_MULTI_LEVEL);
	if (!ret)
		pr_info("IOMMU: %s identity mapping for device %s\n",
			hw ? "hardware" : "software", dev_name(dev));
	else if (ret == -ENODEV)
		/* device not associated with an iommu */
		ret = 0;

	return ret;
}


static int __init iommu_prepare_static_identity_mapping(int hw)
{
	struct pci_dev *pdev = NULL;
	struct dmar_drhd_unit *drhd;
	struct intel_iommu *iommu;
	struct device *dev;
	int i;
	int ret = 0;

	ret = si_domain_init(hw);
	if (ret)
		return -EFAULT;

	for_each_pci_dev(pdev) {
		ret = dev_prepare_static_identity_mapping(&pdev->dev, hw);
		if (ret)
			return ret;
	}

	for_each_active_iommu(iommu, drhd)
		for_each_active_dev_scope(drhd->devices, drhd->devices_cnt, i, dev) {
			struct acpi_device_physical_node *pn;
			struct acpi_device *adev;

			if (dev->bus != &acpi_bus_type)
				continue;
				
			adev= to_acpi_device(dev);
			mutex_lock(&adev->physical_node_lock);
			list_for_each_entry(pn, &adev->physical_node_list, node) {
				ret = dev_prepare_static_identity_mapping(pn->dev, hw);
				if (ret)
					break;
			}
			mutex_unlock(&adev->physical_node_lock);
			if (ret)
				return ret;
		}

	return 0;
}

static int __init init_dmars(void)
{
	struct dmar_drhd_unit *drhd;
	struct dmar_rmrr_unit *rmrr;
	struct device *dev;
	struct intel_iommu *iommu;
	int i, ret;

	/*
	 * for each drhd
	 *    allocate root
	 *    initialize and program root entry to not present
	 * endfor
	 */
	for_each_drhd_unit(drhd) {
		/*
		 * lock not needed as this is only incremented in the single
		 * threaded kernel __init code path all other access are read
		 * only
		 */
		if (g_num_of_iommus < IOMMU_UNITS_SUPPORTED) {
			g_num_of_iommus++;
			continue;
		}
		printk_once(KERN_ERR "intel-iommu: exceeded %d IOMMUs\n",
			  IOMMU_UNITS_SUPPORTED);
	}

	g_iommus = kcalloc(g_num_of_iommus, sizeof(struct intel_iommu *),
			GFP_KERNEL);
	if (!g_iommus) {
		printk(KERN_ERR "Allocating global iommu array failed\n");
		ret = -ENOMEM;
		goto error;
	}

	deferred_flush = kzalloc(g_num_of_iommus *
		sizeof(struct deferred_flush_tables), GFP_KERNEL);
	if (!deferred_flush) {
		ret = -ENOMEM;
		goto free_g_iommus;
	}

	for_each_active_iommu(iommu, drhd) {
		g_iommus[iommu->seq_id] = iommu;

		ret = iommu_init_domains(iommu);
		if (ret)
			goto free_iommu;

		/*
		 * TBD:
		 * we could share the same root & context tables
		 * among all IOMMU's. Need to Split it later.
		 */
		ret = iommu_alloc_root_entry(iommu);
		if (ret) {
			printk(KERN_ERR "IOMMU: allocate root entry failed\n");
			goto free_iommu;
		}
		if (!ecap_pass_through(iommu->ecap))
			hw_pass_through = 0;
	}

	/*
	 * Start from the sane iommu hardware state.
	 */
	for_each_active_iommu(iommu, drhd) {
		/*
		 * If the queued invalidation is already initialized by us
		 * (for example, while enabling interrupt-remapping) then
		 * we got the things already rolling from a sane state.
		 */
		if (iommu->qi)
			continue;

		/*
		 * Clear any previous faults.
		 */
		dmar_fault(-1, iommu);
		/*
		 * Disable queued invalidation if supported and already enabled
		 * before OS handover.
		 */
		dmar_disable_qi(iommu);
	}

	for_each_active_iommu(iommu, drhd) {
		if (dmar_enable_qi(iommu)) {
			/*
			 * Queued Invalidate not enabled, use Register Based
			 * Invalidate
			 */
			iommu->flush.flush_context = __iommu_flush_context;
			iommu->flush.flush_iotlb = __iommu_flush_iotlb;
			printk(KERN_INFO "IOMMU %d 0x%Lx: using Register based "
			       "invalidation\n",
				iommu->seq_id,
			       (unsigned long long)drhd->reg_base_addr);
		} else {
			iommu->flush.flush_context = qi_flush_context;
			iommu->flush.flush_iotlb = qi_flush_iotlb;
			printk(KERN_INFO "IOMMU %d 0x%Lx: using Queued "
			       "invalidation\n",
				iommu->seq_id,
			       (unsigned long long)drhd->reg_base_addr);
		}
	}

	if (iommu_pass_through)
		iommu_identity_mapping |= IDENTMAP_ALL;

#ifdef CONFIG_INTEL_IOMMU_BROKEN_GFX_WA
	iommu_identity_mapping |= IDENTMAP_GFX;
#endif

	check_tylersburg_isoch();

	/*
	 * If pass through is not set or not enabled, setup context entries for
	 * identity mappings for rmrr, gfx, and isa and may fall back to static
	 * identity mapping if iommu_identity_mapping is set.
	 */
	if (iommu_identity_mapping) {
		ret = iommu_prepare_static_identity_mapping(hw_pass_through);
		if (ret) {
			printk(KERN_CRIT "Failed to setup IOMMU pass-through\n");
			goto free_iommu;
		}
	}
	/*
	 * For each rmrr
	 *   for each dev attached to rmrr
	 *   do
	 *     locate drhd for dev, alloc domain for dev
	 *     allocate free domain
	 *     allocate page table entries for rmrr
	 *     if context not allocated for bus
	 *           allocate and init context
	 *           set present in root table for this bus
	 *     init context with domain, translation etc
	 *    endfor
	 * endfor
	 */
	printk(KERN_INFO "IOMMU: Setting RMRR:\n");
	for_each_rmrr_units(rmrr) {
		/* some BIOS lists non-exist devices in DMAR table. */
		for_each_active_dev_scope(rmrr->devices, rmrr->devices_cnt,
					  i, dev) {
			ret = iommu_prepare_rmrr_dev(rmrr, dev);
			if (ret)
				printk(KERN_ERR
				       "IOMMU: mapping reserved region failed\n");
		}
	}

	iommu_prepare_isa();

	/*
	 * for each drhd
	 *   enable fault log
	 *   global invalidate context cache
	 *   global invalidate iotlb
	 *   enable translation
	 */
	for_each_iommu(iommu, drhd) {
		if (drhd->ignored) {
			/*
			 * we always have to disable PMRs or DMA may fail on
			 * this device
			 */
			if (force_on)
				iommu_disable_protect_mem_regions(iommu);
			continue;
		}

		iommu_flush_write_buffer(iommu);

		ret = dmar_set_interrupt(iommu);
		if (ret)
			goto free_iommu;

		iommu_set_root_entry(iommu);

		iommu->flush.flush_context(iommu, 0, 0, 0, DMA_CCMD_GLOBAL_INVL);
		iommu->flush.flush_iotlb(iommu, 0, 0, 0, DMA_TLB_GLOBAL_FLUSH);

		ret = iommu_enable_translation(iommu);
		if (ret)
			goto free_iommu;

		iommu_disable_protect_mem_regions(iommu);
	}

	return 0;

free_iommu:
	for_each_active_iommu(iommu, drhd)
		free_dmar_iommu(iommu);
	kfree(deferred_flush);
free_g_iommus:
	kfree(g_iommus);
error:
	return ret;
}

/* This takes a number of _MM_ pages, not VTD pages */
static struct iova *intel_alloc_iova(struct device *dev,
				     struct dmar_domain *domain,
				     unsigned long nrpages, uint64_t dma_mask)
{
	struct iova *iova = NULL;

	/* Restrict dma_mask to the width that the iommu can handle */
	dma_mask = min_t(uint64_t, DOMAIN_MAX_ADDR(domain->gaw), dma_mask);

	if (!dmar_forcedac && dma_mask > DMA_BIT_MASK(32)) {
		/*
		 * First try to allocate an io virtual address in
		 * DMA_BIT_MASK(32) and if that fails then try allocating
		 * from higher range
		 */
		iova = alloc_iova(&domain->iovad, nrpages,
				  IOVA_PFN(DMA_BIT_MASK(32)), 1);
		if (iova)
			return iova;
	}
	iova = alloc_iova(&domain->iovad, nrpages, IOVA_PFN(dma_mask), 1);
	if (unlikely(!iova)) {
		printk(KERN_ERR "Allocating %ld-page iova for %s failed",
		       nrpages, dev_name(dev));
		return NULL;
	}

	return iova;
}

static struct dmar_domain *__get_valid_domain_for_dev(struct device *dev)
{
	struct dmar_domain *domain;
	int ret;

	domain = get_domain_for_dev(dev, DEFAULT_DOMAIN_ADDRESS_WIDTH);
	if (!domain) {
		printk(KERN_ERR "Allocating domain for %s failed",
		       dev_name(dev));
		return NULL;
	}

	/* make sure context mapping is ok */
	if (unlikely(!domain_context_mapped(dev))) {
		ret = domain_context_mapping(domain, dev, CONTEXT_TT_MULTI_LEVEL);
		if (ret) {
			printk(KERN_ERR "Domain context map for %s failed",
			       dev_name(dev));
			return NULL;
		}
	}

	return domain;
}

static inline struct dmar_domain *get_valid_domain_for_dev(struct device *dev)
{
	struct device_domain_info *info;

	/* No lock here, assumes no domain exit in normal case */
	info = dev->archdata.iommu;
	if (likely(info))
		return info->domain;

	return __get_valid_domain_for_dev(dev);
}

static int iommu_dummy(struct device *dev)
{
	return dev->archdata.iommu == DUMMY_DEVICE_DOMAIN_INFO;
}

/* Check if the dev needs to go through non-identity map and unmap process.*/
static int iommu_no_mapping(struct device *dev)
{
	int found;

	if (iommu_dummy(dev))
		return 1;

	if (!iommu_identity_mapping)
		return 0;

	found = identity_mapping(dev);
	if (found) {
		if (iommu_should_identity_map(dev, 0))
			return 1;
		else {
			/*
			 * 32 bit DMA is removed from si_domain and fall back
			 * to non-identity mapping.
			 */
			domain_remove_one_dev_info(si_domain, dev);
			printk(KERN_INFO "32bit %s uses non-identity mapping\n",
			       dev_name(dev));
			return 0;
		}
	} else {
		/*
		 * In case of a detached 64 bit DMA device from vm, the device
		 * is put into si_domain for identity mapping.
		 */
		if (iommu_should_identity_map(dev, 0)) {
			int ret;
			ret = domain_add_dev_info(si_domain, dev,
						  hw_pass_through ?
						  CONTEXT_TT_PASS_THROUGH :
						  CONTEXT_TT_MULTI_LEVEL);
			if (!ret) {
				printk(KERN_INFO "64bit %s uses identity mapping\n",
				       dev_name(dev));
				return 1;
			}
		}
	}

	return 0;
}

static dma_addr_t __intel_map_single(struct device *dev, phys_addr_t paddr,
				     size_t size, int dir, u64 dma_mask)
{
	struct dmar_domain *domain;
	phys_addr_t start_paddr;
	struct iova *iova;
	int prot = 0;
	int ret;
	struct intel_iommu *iommu;
	unsigned long paddr_pfn = paddr >> PAGE_SHIFT;

	BUG_ON(dir == DMA_NONE);

	if (iommu_no_mapping(dev))
		return paddr;

	domain = get_valid_domain_for_dev(dev);
	if (!domain)
		return 0;

	iommu = domain_get_iommu(domain);
	size = aligned_nrpages(paddr, size);

	iova = intel_alloc_iova(dev, domain, dma_to_mm_pfn(size), dma_mask);
	if (!iova)
		goto error;

	/*
	 * Check if DMAR supports zero-length reads on write only
	 * mappings..
	 */
	if (dir == DMA_TO_DEVICE || dir == DMA_BIDIRECTIONAL || \
			!cap_zlr(iommu->cap))
		prot |= DMA_PTE_READ;
	if (dir == DMA_FROM_DEVICE || dir == DMA_BIDIRECTIONAL)
		prot |= DMA_PTE_WRITE;
	/*
	 * paddr - (paddr + size) might be partial page, we should map the whole
	 * page.  Note: if two part of one page are separately mapped, we
	 * might have two guest_addr mapping to the same host paddr, but this
	 * is not a big problem
	 */
	ret = domain_pfn_mapping(domain, mm_to_dma_pfn(iova->pfn_lo),
				 mm_to_dma_pfn(paddr_pfn), size, prot);
	if (ret)
		goto error;

	/* it's a non-present to present mapping. Only flush if caching mode */
	if (cap_caching_mode(iommu->cap))
		iommu_flush_iotlb_psi(iommu, domain->id, mm_to_dma_pfn(iova->pfn_lo), size, 0, 1);
	else
		iommu_flush_write_buffer(iommu);

	start_paddr = (phys_addr_t)iova->pfn_lo << PAGE_SHIFT;
	start_paddr += paddr & ~PAGE_MASK;
	return start_paddr;

error:
	if (iova)
		__free_iova(&domain->iovad, iova);
	printk(KERN_ERR"Device %s request: %zx@%llx dir %d --- failed\n",
		dev_name(dev), size, (unsigned long long)paddr, dir);
	return 0;
}

static dma_addr_t intel_map_page(struct device *dev, struct page *page,
				 unsigned long offset, size_t size,
				 enum dma_data_direction dir,
				 struct dma_attrs *attrs)
{
	return __intel_map_single(dev, page_to_phys(page) + offset, size,
				  dir, *dev->dma_mask);
}

static void flush_unmaps(void)
{
	int i, j;

	timer_on = 0;

	/* just flush them all */
	for (i = 0; i < g_num_of_iommus; i++) {
		struct intel_iommu *iommu = g_iommus[i];
		if (!iommu)
			continue;

		if (!deferred_flush[i].next)
			continue;

		/* In caching mode, global flushes turn emulation expensive */
		if (!cap_caching_mode(iommu->cap))
			iommu->flush.flush_iotlb(iommu, 0, 0, 0,
					 DMA_TLB_GLOBAL_FLUSH);
		for (j = 0; j < deferred_flush[i].next; j++) {
			unsigned long mask;
			struct iova *iova = deferred_flush[i].iova[j];
			struct dmar_domain *domain = deferred_flush[i].domain[j];

			/* On real hardware multiple invalidations are expensive */
			if (cap_caching_mode(iommu->cap))
				iommu_flush_iotlb_psi(iommu, domain->id,
					iova->pfn_lo, iova->pfn_hi - iova->pfn_lo + 1,
					!deferred_flush[i].freelist[j], 0);
			else {
				mask = ilog2(mm_to_dma_pfn(iova->pfn_hi - iova->pfn_lo + 1));
				iommu_flush_dev_iotlb(deferred_flush[i].domain[j],
						(uint64_t)iova->pfn_lo << PAGE_SHIFT, mask);
			}
			__free_iova(&deferred_flush[i].domain[j]->iovad, iova);
			if (deferred_flush[i].freelist[j])
				dma_free_pagelist(deferred_flush[i].freelist[j]);
		}
		deferred_flush[i].next = 0;
	}

	list_size = 0;
}

static void flush_unmaps_timeout(unsigned long data)
{
	unsigned long flags;

	spin_lock_irqsave(&async_umap_flush_lock, flags);
	flush_unmaps();
	spin_unlock_irqrestore(&async_umap_flush_lock, flags);
}

static void add_unmap(struct dmar_domain *dom, struct iova *iova, struct page *freelist)
{
	unsigned long flags;
	int next, iommu_id;
	struct intel_iommu *iommu;

	spin_lock_irqsave(&async_umap_flush_lock, flags);
	if (list_size == HIGH_WATER_MARK)
		flush_unmaps();

	iommu = domain_get_iommu(dom);
	iommu_id = iommu->seq_id;

	next = deferred_flush[iommu_id].next;
	deferred_flush[iommu_id].domain[next] = dom;
	deferred_flush[iommu_id].iova[next] = iova;
	deferred_flush[iommu_id].freelist[next] = freelist;
	deferred_flush[iommu_id].next++;

	if (!timer_on) {
		mod_timer(&unmap_timer, jiffies + msecs_to_jiffies(10));
		timer_on = 1;
	}
	list_size++;
	spin_unlock_irqrestore(&async_umap_flush_lock, flags);
}

static void intel_unmap_page(struct device *dev, dma_addr_t dev_addr,
			     size_t size, enum dma_data_direction dir,
			     struct dma_attrs *attrs)
{
	struct dmar_domain *domain;
	unsigned long start_pfn, last_pfn;
	struct iova *iova;
	struct intel_iommu *iommu;
	struct page *freelist;

	if (iommu_no_mapping(dev))
		return;

	domain = find_domain(dev);
	BUG_ON(!domain);

	iommu = domain_get_iommu(domain);

	iova = find_iova(&domain->iovad, IOVA_PFN(dev_addr));
	if (WARN_ONCE(!iova, "Driver unmaps unmatched page at PFN %llx\n",
		      (unsigned long long)dev_addr))
		return;

	start_pfn = mm_to_dma_pfn(iova->pfn_lo);
	last_pfn = mm_to_dma_pfn(iova->pfn_hi + 1) - 1;

	pr_debug("Device %s unmapping: pfn %lx-%lx\n",
		 dev_name(dev), start_pfn, last_pfn);

	freelist = domain_unmap(domain, start_pfn, last_pfn);

	if (intel_iommu_strict) {
		iommu_flush_iotlb_psi(iommu, domain->id, start_pfn,
				      last_pfn - start_pfn + 1, !freelist, 0);
		/* free iova */
		__free_iova(&domain->iovad, iova);
		dma_free_pagelist(freelist);
	} else {
		add_unmap(domain, iova, freelist);
		/*
		 * queue up the release of the unmap to save the 1/6th of the
		 * cpu used up by the iotlb flush operation...
		 */
	}
}

static void *intel_alloc_coherent(struct device *dev, size_t size,
				  dma_addr_t *dma_handle, gfp_t flags,
				  struct dma_attrs *attrs)
{
	void *vaddr;
	int order;

	size = PAGE_ALIGN(size);
	order = get_order(size);

	if (!iommu_no_mapping(dev))
		flags &= ~(GFP_DMA | GFP_DMA32);
	else if (dev->coherent_dma_mask < dma_get_required_mask(dev)) {
		if (dev->coherent_dma_mask < DMA_BIT_MASK(32))
			flags |= GFP_DMA;
		else
			flags |= GFP_DMA32;
	}

	vaddr = (void *)__get_free_pages(flags, order);
	if (!vaddr)
		return NULL;
	memset(vaddr, 0, size);

	*dma_handle = __intel_map_single(dev, virt_to_bus(vaddr), size,
					 DMA_BIDIRECTIONAL,
					 dev->coherent_dma_mask);
	if (*dma_handle)
		return vaddr;
	free_pages((unsigned long)vaddr, order);
	return NULL;
}

static void intel_free_coherent(struct device *dev, size_t size, void *vaddr,
				dma_addr_t dma_handle, struct dma_attrs *attrs)
{
	int order;

	size = PAGE_ALIGN(size);
	order = get_order(size);

	intel_unmap_page(dev, dma_handle, size, DMA_BIDIRECTIONAL, NULL);
	free_pages((unsigned long)vaddr, order);
}

static void intel_unmap_sg(struct device *dev, struct scatterlist *sglist,
			   int nelems, enum dma_data_direction dir,
			   struct dma_attrs *attrs)
{
	struct dmar_domain *domain;
	unsigned long start_pfn, last_pfn;
	struct iova *iova;
	struct intel_iommu *iommu;
	struct page *freelist;

	if (iommu_no_mapping(dev))
		return;

	domain = find_domain(dev);
	BUG_ON(!domain);

	iommu = domain_get_iommu(domain);

	iova = find_iova(&domain->iovad, IOVA_PFN(sglist[0].dma_address));
	if (WARN_ONCE(!iova, "Driver unmaps unmatched sglist at PFN %llx\n",
		      (unsigned long long)sglist[0].dma_address))
		return;

	start_pfn = mm_to_dma_pfn(iova->pfn_lo);
	last_pfn = mm_to_dma_pfn(iova->pfn_hi + 1) - 1;

	freelist = domain_unmap(domain, start_pfn, last_pfn);

	if (intel_iommu_strict) {
		iommu_flush_iotlb_psi(iommu, domain->id, start_pfn,
				      last_pfn - start_pfn + 1, !freelist, 0);
		/* free iova */
		__free_iova(&domain->iovad, iova);
		dma_free_pagelist(freelist);
	} else {
		add_unmap(domain, iova, freelist);
		/*
		 * queue up the release of the unmap to save the 1/6th of the
		 * cpu used up by the iotlb flush operation...
		 */
	}
}

static int intel_nontranslate_map_sg(struct device *hddev,
	struct scatterlist *sglist, int nelems, int dir)
{
	int i;
	struct scatterlist *sg;

	for_each_sg(sglist, sg, nelems, i) {
		BUG_ON(!sg_page(sg));
		sg->dma_address = page_to_phys(sg_page(sg)) + sg->offset;
		sg->dma_length = sg->length;
	}
	return nelems;
}

static int intel_map_sg(struct device *dev, struct scatterlist *sglist, int nelems,
			enum dma_data_direction dir, struct dma_attrs *attrs)
{
	int i;
	struct dmar_domain *domain;
	size_t size = 0;
	int prot = 0;
	struct iova *iova = NULL;
	int ret;
	struct scatterlist *sg;
	unsigned long start_vpfn;
	struct intel_iommu *iommu;

	BUG_ON(dir == DMA_NONE);
	if (iommu_no_mapping(dev))
		return intel_nontranslate_map_sg(dev, sglist, nelems, dir);

	domain = get_valid_domain_for_dev(dev);
	if (!domain)
		return 0;

	iommu = domain_get_iommu(domain);

	for_each_sg(sglist, sg, nelems, i)
		size += aligned_nrpages(sg->offset, sg->length);

	iova = intel_alloc_iova(dev, domain, dma_to_mm_pfn(size),
				*dev->dma_mask);
	if (!iova) {
		sglist->dma_length = 0;
		return 0;
	}

	/*
	 * Check if DMAR supports zero-length reads on write only
	 * mappings..
	 */
	if (dir == DMA_TO_DEVICE || dir == DMA_BIDIRECTIONAL || \
			!cap_zlr(iommu->cap))
		prot |= DMA_PTE_READ;
	if (dir == DMA_FROM_DEVICE || dir == DMA_BIDIRECTIONAL)
		prot |= DMA_PTE_WRITE;

	start_vpfn = mm_to_dma_pfn(iova->pfn_lo);

	ret = domain_sg_mapping(domain, start_vpfn, sglist, size, prot);
	if (unlikely(ret)) {
		/*  clear the page */
		dma_pte_clear_range(domain, start_vpfn,
				    start_vpfn + size - 1);
		/* free page tables */
		dma_pte_free_pagetable(domain, start_vpfn,
				       start_vpfn + size - 1);
		/* free iova */
		__free_iova(&domain->iovad, iova);
		return 0;
	}

	/* it's a non-present to present mapping. Only flush if caching mode */
	if (cap_caching_mode(iommu->cap))
		iommu_flush_iotlb_psi(iommu, domain->id, start_vpfn, size, 0, 1);
	else
		iommu_flush_write_buffer(iommu);

	return nelems;
}

static int intel_mapping_error(struct device *dev, dma_addr_t dma_addr)
{
	return !dma_addr;
}

struct dma_map_ops intel_dma_ops = {
	.alloc = intel_alloc_coherent,
	.free = intel_free_coherent,
	.map_sg = intel_map_sg,
	.unmap_sg = intel_unmap_sg,
	.map_page = intel_map_page,
	.unmap_page = intel_unmap_page,
	.mapping_error = intel_mapping_error,
};

static inline int iommu_domain_cache_init(void)
{
	int ret = 0;

	iommu_domain_cache = kmem_cache_create("iommu_domain",
					 sizeof(struct dmar_domain),
					 0,
					 SLAB_HWCACHE_ALIGN,

					 NULL);
	if (!iommu_domain_cache) {
		printk(KERN_ERR "Couldn't create iommu_domain cache\n");
		ret = -ENOMEM;
	}

	return ret;
}

static inline int iommu_devinfo_cache_init(void)
{
	int ret = 0;

	iommu_devinfo_cache = kmem_cache_create("iommu_devinfo",
					 sizeof(struct device_domain_info),
					 0,
					 SLAB_HWCACHE_ALIGN,
					 NULL);
	if (!iommu_devinfo_cache) {
		printk(KERN_ERR "Couldn't create devinfo cache\n");
		ret = -ENOMEM;
	}

	return ret;
}

static inline int iommu_iova_cache_init(void)
{
	int ret = 0;

	iommu_iova_cache = kmem_cache_create("iommu_iova",
					 sizeof(struct iova),
					 0,
					 SLAB_HWCACHE_ALIGN,
					 NULL);
	if (!iommu_iova_cache) {
		printk(KERN_ERR "Couldn't create iova cache\n");
		ret = -ENOMEM;
	}

	return ret;
}

static int __init iommu_init_mempool(void)
{
	int ret;
	ret = iommu_iova_cache_init();
	if (ret)
		return ret;

	ret = iommu_domain_cache_init();
	if (ret)
		goto domain_error;

	ret = iommu_devinfo_cache_init();
	if (!ret)
		return ret;

	kmem_cache_destroy(iommu_domain_cache);
domain_error:
	kmem_cache_destroy(iommu_iova_cache);

	return -ENOMEM;
}

static void __init iommu_exit_mempool(void)
{
	kmem_cache_destroy(iommu_devinfo_cache);
	kmem_cache_destroy(iommu_domain_cache);
	kmem_cache_destroy(iommu_iova_cache);

}

static void quirk_ioat_snb_local_iommu(struct pci_dev *pdev)
{
	struct dmar_drhd_unit *drhd;
	u32 vtbar;
	int rc;

	/* We know that this device on this chipset has its own IOMMU.
	 * If we find it under a different IOMMU, then the BIOS is lying
	 * to us. Hope that the IOMMU for this device is actually
	 * disabled, and it needs no translation...
	 */
	rc = pci_bus_read_config_dword(pdev->bus, PCI_DEVFN(0, 0), 0xb0, &vtbar);
	if (rc) {
		/* "can't" happen */
		dev_info(&pdev->dev, "failed to run vt-d quirk\n");
		return;
	}
	vtbar &= 0xffff0000;

	/* we know that the this iommu should be at offset 0xa000 from vtbar */
	drhd = dmar_find_matched_drhd_unit(pdev);
	if (WARN_TAINT_ONCE(!drhd || drhd->reg_base_addr - vtbar != 0xa000,
			    TAINT_FIRMWARE_WORKAROUND,
			    "BIOS assigned incorrect VT-d unit for Intel(R) QuickData Technology device\n"))
		pdev->dev.archdata.iommu = DUMMY_DEVICE_DOMAIN_INFO;
}
DECLARE_PCI_FIXUP_ENABLE(PCI_VENDOR_ID_INTEL, PCI_DEVICE_ID_INTEL_IOAT_SNB, quirk_ioat_snb_local_iommu);

static void __init init_no_remapping_devices(void)
{
	struct dmar_drhd_unit *drhd;
	struct device *dev;
	int i;

	for_each_drhd_unit(drhd) {
		if (!drhd->include_all) {
			for_each_active_dev_scope(drhd->devices,
						  drhd->devices_cnt, i, dev)
				break;
			/* ignore DMAR unit if no devices exist */
			if (i == drhd->devices_cnt)
				drhd->ignored = 1;
		}
	}

	for_each_active_drhd_unit(drhd) {
		if (drhd->include_all)
			continue;

		for_each_active_dev_scope(drhd->devices,
					  drhd->devices_cnt, i, dev)
			if (!dev_is_pci(dev) || !IS_GFX_DEVICE(to_pci_dev(dev)))
				break;
		if (i < drhd->devices_cnt)
			continue;

		/* This IOMMU has *only* gfx devices. Either bypass it or
		   set the gfx_mapped flag, as appropriate */
		if (dmar_map_gfx) {
			intel_iommu_gfx_mapped = 1;
		} else {
			drhd->ignored = 1;
			for_each_active_dev_scope(drhd->devices,
						  drhd->devices_cnt, i, dev)
				dev->archdata.iommu = DUMMY_DEVICE_DOMAIN_INFO;
		}
	}
}

#ifdef CONFIG_SUSPEND
static int init_iommu_hw(void)
{
	struct dmar_drhd_unit *drhd;
	struct intel_iommu *iommu = NULL;

	for_each_active_iommu(iommu, drhd)
		if (iommu->qi)
			dmar_reenable_qi(iommu);

	for_each_iommu(iommu, drhd) {
		if (drhd->ignored) {
			/*
			 * we always have to disable PMRs or DMA may fail on
			 * this device
			 */
			if (force_on)
				iommu_disable_protect_mem_regions(iommu);
			continue;
		}
	
		iommu_flush_write_buffer(iommu);

		iommu_set_root_entry(iommu);

		iommu->flush.flush_context(iommu, 0, 0, 0,
					   DMA_CCMD_GLOBAL_INVL);
		iommu->flush.flush_iotlb(iommu, 0, 0, 0,
					 DMA_TLB_GLOBAL_FLUSH);
		if (iommu_enable_translation(iommu))
			return 1;
		iommu_disable_protect_mem_regions(iommu);
	}

	return 0;
}

static void iommu_flush_all(void)
{
	struct dmar_drhd_unit *drhd;
	struct intel_iommu *iommu;

	for_each_active_iommu(iommu, drhd) {
		iommu->flush.flush_context(iommu, 0, 0, 0,
					   DMA_CCMD_GLOBAL_INVL);
		iommu->flush.flush_iotlb(iommu, 0, 0, 0,
					 DMA_TLB_GLOBAL_FLUSH);
	}
}

static int iommu_suspend(void)
{
	struct dmar_drhd_unit *drhd;
	struct intel_iommu *iommu = NULL;
	unsigned long flag;

	for_each_active_iommu(iommu, drhd) {
		iommu->iommu_state = kzalloc(sizeof(u32) * MAX_SR_DMAR_REGS,
						 GFP_ATOMIC);
		if (!iommu->iommu_state)
			goto nomem;
	}

	iommu_flush_all();

	for_each_active_iommu(iommu, drhd) {
		iommu_disable_translation(iommu);

		raw_spin_lock_irqsave(&iommu->register_lock, flag);

		iommu->iommu_state[SR_DMAR_FECTL_REG] =
			readl(iommu->reg + DMAR_FECTL_REG);
		iommu->iommu_state[SR_DMAR_FEDATA_REG] =
			readl(iommu->reg + DMAR_FEDATA_REG);
		iommu->iommu_state[SR_DMAR_FEADDR_REG] =
			readl(iommu->reg + DMAR_FEADDR_REG);
		iommu->iommu_state[SR_DMAR_FEUADDR_REG] =
			readl(iommu->reg + DMAR_FEUADDR_REG);

		raw_spin_unlock_irqrestore(&iommu->register_lock, flag);
	}
	return 0;

nomem:
	for_each_active_iommu(iommu, drhd)
		kfree(iommu->iommu_state);

	return -ENOMEM;
}

static void iommu_resume(void)
{
	struct dmar_drhd_unit *drhd;
	struct intel_iommu *iommu = NULL;
	unsigned long flag;

	if (init_iommu_hw()) {
		if (force_on)
			panic("tboot: IOMMU setup failed, DMAR can not resume!\n");
		else
			WARN(1, "IOMMU setup failed, DMAR can not resume!\n");
		return;
	}

	for_each_active_iommu(iommu, drhd) {

		raw_spin_lock_irqsave(&iommu->register_lock, flag);

		writel(iommu->iommu_state[SR_DMAR_FECTL_REG],
			iommu->reg + DMAR_FECTL_REG);
		writel(iommu->iommu_state[SR_DMAR_FEDATA_REG],
			iommu->reg + DMAR_FEDATA_REG);
		writel(iommu->iommu_state[SR_DMAR_FEADDR_REG],
			iommu->reg + DMAR_FEADDR_REG);
		writel(iommu->iommu_state[SR_DMAR_FEUADDR_REG],
			iommu->reg + DMAR_FEUADDR_REG);

		raw_spin_unlock_irqrestore(&iommu->register_lock, flag);
	}

	for_each_active_iommu(iommu, drhd)
		kfree(iommu->iommu_state);
}

static struct syscore_ops iommu_syscore_ops = {
	.resume		= iommu_resume,
	.suspend	= iommu_suspend,
};

static void __init init_iommu_pm_ops(void)
{
	register_syscore_ops(&iommu_syscore_ops);
}

#else
static inline void init_iommu_pm_ops(void) {}
#endif	/* CONFIG_PM */


int __init dmar_parse_one_rmrr(struct acpi_dmar_header *header)
{
	struct acpi_dmar_reserved_memory *rmrr;
	struct dmar_rmrr_unit *rmrru;

	rmrru = kzalloc(sizeof(*rmrru), GFP_KERNEL);
	if (!rmrru)
		return -ENOMEM;

	rmrru->hdr = header;
	rmrr = (struct acpi_dmar_reserved_memory *)header;
	rmrru->base_address = rmrr->base_address;
	rmrru->end_address = rmrr->end_address;
	rmrru->devices = dmar_alloc_dev_scope((void *)(rmrr + 1),
				((void *)rmrr) + rmrr->header.length,
				&rmrru->devices_cnt);
	if (rmrru->devices_cnt && rmrru->devices == NULL) {
		kfree(rmrru);
		return -ENOMEM;
	}

	list_add(&rmrru->list, &dmar_rmrr_units);

	return 0;
}

int __init dmar_parse_one_atsr(struct acpi_dmar_header *hdr)
{
	struct acpi_dmar_atsr *atsr;
	struct dmar_atsr_unit *atsru;

	atsr = container_of(hdr, struct acpi_dmar_atsr, header);
	atsru = kzalloc(sizeof(*atsru), GFP_KERNEL);
	if (!atsru)
		return -ENOMEM;

	atsru->hdr = hdr;
	atsru->include_all = atsr->flags & 0x1;
	if (!atsru->include_all) {
		atsru->devices = dmar_alloc_dev_scope((void *)(atsr + 1),
				(void *)atsr + atsr->header.length,
				&atsru->devices_cnt);
		if (atsru->devices_cnt && atsru->devices == NULL) {
			kfree(atsru);
			return -ENOMEM;
		}
	}

	list_add_rcu(&atsru->list, &dmar_atsr_units);

	return 0;
}

static void intel_iommu_free_atsr(struct dmar_atsr_unit *atsru)
{
	dmar_free_dev_scope(&atsru->devices, &atsru->devices_cnt);
	kfree(atsru);
}

static void intel_iommu_free_dmars(void)
{
	struct dmar_rmrr_unit *rmrru, *rmrr_n;
	struct dmar_atsr_unit *atsru, *atsr_n;

	list_for_each_entry_safe(rmrru, rmrr_n, &dmar_rmrr_units, list) {
		list_del(&rmrru->list);
		dmar_free_dev_scope(&rmrru->devices, &rmrru->devices_cnt);
		kfree(rmrru);
	}

	list_for_each_entry_safe(atsru, atsr_n, &dmar_atsr_units, list) {
		list_del(&atsru->list);
		intel_iommu_free_atsr(atsru);
	}
}

int dmar_find_matched_atsr_unit(struct pci_dev *dev)
{
	int i, ret = 1;
	struct pci_bus *bus;
	struct pci_dev *bridge = NULL;
	struct device *tmp;
	struct acpi_dmar_atsr *atsr;
	struct dmar_atsr_unit *atsru;

	dev = pci_physfn(dev);
	for (bus = dev->bus; bus; bus = bus->parent) {
		bridge = bus->self;
		if (!bridge || !pci_is_pcie(bridge) ||
		    pci_pcie_type(bridge) == PCI_EXP_TYPE_PCI_BRIDGE)
			return 0;
		if (pci_pcie_type(bridge) == PCI_EXP_TYPE_ROOT_PORT)
			break;
	}
	if (!bridge)
		return 0;

	rcu_read_lock();
	list_for_each_entry_rcu(atsru, &dmar_atsr_units, list) {
		atsr = container_of(atsru->hdr, struct acpi_dmar_atsr, header);
		if (atsr->segment != pci_domain_nr(dev->bus))
			continue;

		for_each_dev_scope(atsru->devices, atsru->devices_cnt, i, tmp)
			if (tmp == &bridge->dev)
				goto out;

		if (atsru->include_all)
			goto out;
	}
	ret = 0;
out:
	rcu_read_unlock();

	return ret;
}

int dmar_iommu_notify_scope_dev(struct dmar_pci_notify_info *info)
{
	int ret = 0;
	struct dmar_rmrr_unit *rmrru;
	struct dmar_atsr_unit *atsru;
	struct acpi_dmar_atsr *atsr;
	struct acpi_dmar_reserved_memory *rmrr;

	if (!intel_iommu_enabled && system_state != SYSTEM_BOOTING)
		return 0;

	list_for_each_entry(rmrru, &dmar_rmrr_units, list) {
		rmrr = container_of(rmrru->hdr,
				    struct acpi_dmar_reserved_memory, header);
		if (info->event == BUS_NOTIFY_ADD_DEVICE) {
			ret = dmar_insert_dev_scope(info, (void *)(rmrr + 1),
				((void *)rmrr) + rmrr->header.length,
				rmrr->segment, rmrru->devices,
				rmrru->devices_cnt);
			if (ret > 0)
				break;
			else if(ret < 0)
				return ret;
		} else if (info->event == BUS_NOTIFY_DEL_DEVICE) {
			if (dmar_remove_dev_scope(info, rmrr->segment,
				rmrru->devices, rmrru->devices_cnt))
				break;
		}
	}

	list_for_each_entry(atsru, &dmar_atsr_units, list) {
		if (atsru->include_all)
			continue;

		atsr = container_of(atsru->hdr, struct acpi_dmar_atsr, header);
		if (info->event == BUS_NOTIFY_ADD_DEVICE) {
			ret = dmar_insert_dev_scope(info, (void *)(atsr + 1),
					(void *)atsr + atsr->header.length,
					atsr->segment, atsru->devices,
					atsru->devices_cnt);
			if (ret > 0)
				break;
			else if(ret < 0)
				return ret;
		} else if (info->event == BUS_NOTIFY_DEL_DEVICE) {
			if (dmar_remove_dev_scope(info, atsr->segment,
					atsru->devices, atsru->devices_cnt))
				break;
		}
	}

	return 0;
}

/*
 * Here we only respond to action of unbound device from driver.
 *
 * Added device is not attached to its DMAR domain here yet. That will happen
 * when mapping the device to iova.
 */
static int device_notifier(struct notifier_block *nb,
				  unsigned long action, void *data)
{
	struct device *dev = data;
	struct dmar_domain *domain;

	if (iommu_dummy(dev))
		return 0;

	if (action != BUS_NOTIFY_UNBOUND_DRIVER &&
	    action != BUS_NOTIFY_DEL_DEVICE)
		return 0;

	domain = find_domain(dev);
	if (!domain)
		return 0;

	down_read(&dmar_global_lock);
	domain_remove_one_dev_info(domain, dev);
	if (!(domain->flags & DOMAIN_FLAG_VIRTUAL_MACHINE) &&
	    !(domain->flags & DOMAIN_FLAG_STATIC_IDENTITY) &&
	    list_empty(&domain->devices))
		domain_exit(domain);
	up_read(&dmar_global_lock);

	return 0;
}

static struct notifier_block device_nb = {
	.notifier_call = device_notifier,
};

static int intel_iommu_memory_notifier(struct notifier_block *nb,
				       unsigned long val, void *v)
{
	struct memory_notify *mhp = v;
	unsigned long long start, end;
	unsigned long start_vpfn, last_vpfn;

	switch (val) {
	case MEM_GOING_ONLINE:
		start = mhp->start_pfn << PAGE_SHIFT;
		end = ((mhp->start_pfn + mhp->nr_pages) << PAGE_SHIFT) - 1;
		if (iommu_domain_identity_map(si_domain, start, end)) {
			pr_warn("dmar: failed to build identity map for [%llx-%llx]\n",
				start, end);
			return NOTIFY_BAD;
		}
		break;

	case MEM_OFFLINE:
	case MEM_CANCEL_ONLINE:
		start_vpfn = mm_to_dma_pfn(mhp->start_pfn);
		last_vpfn = mm_to_dma_pfn(mhp->start_pfn + mhp->nr_pages - 1);
		while (start_vpfn <= last_vpfn) {
			struct iova *iova;
			struct dmar_drhd_unit *drhd;
			struct intel_iommu *iommu;
			struct page *freelist;

			iova = find_iova(&si_domain->iovad, start_vpfn);
			if (iova == NULL) {
				pr_debug("dmar: failed get IOVA for PFN %lx\n",
					 start_vpfn);
				break;
			}

			iova = split_and_remove_iova(&si_domain->iovad, iova,
						     start_vpfn, last_vpfn);
			if (iova == NULL) {
				pr_warn("dmar: failed to split IOVA PFN [%lx-%lx]\n",
					start_vpfn, last_vpfn);
				return NOTIFY_BAD;
			}

			freelist = domain_unmap(si_domain, iova->pfn_lo,
					       iova->pfn_hi);

			rcu_read_lock();
			for_each_active_iommu(iommu, drhd)
				iommu_flush_iotlb_psi(iommu, si_domain->id,
					iova->pfn_lo,
					iova->pfn_hi - iova->pfn_lo + 1,
					!freelist, 0);
			rcu_read_unlock();
			dma_free_pagelist(freelist);

			start_vpfn = iova->pfn_hi + 1;
			free_iova_mem(iova);
		}
		break;
	}

	return NOTIFY_OK;
}

static struct notifier_block intel_iommu_memory_nb = {
	.notifier_call = intel_iommu_memory_notifier,
	.priority = 0
};

int __init intel_iommu_init(void)
{
	int ret = -ENODEV;
	struct dmar_drhd_unit *drhd;
	struct intel_iommu *iommu;

	/* VT-d is required for a TXT/tboot launch, so enforce that */
	force_on = tboot_force_iommu();

	if (iommu_init_mempool()) {
		if (force_on)
			panic("tboot: Failed to initialize iommu memory\n");
		return -ENOMEM;
	}

	down_write(&dmar_global_lock);
	if (dmar_table_init()) {
		if (force_on)
			panic("tboot: Failed to initialize DMAR table\n");
		goto out_free_dmar;
	}

	/*
	 * Disable translation if already enabled prior to OS handover.
	 */
	for_each_active_iommu(iommu, drhd)
		if (iommu->gcmd & DMA_GCMD_TE)
			iommu_disable_translation(iommu);

	if (dmar_dev_scope_init() < 0) {
		if (force_on)
			panic("tboot: Failed to initialize DMAR device scope\n");
		goto out_free_dmar;
	}

	if (no_iommu || dmar_disabled)
		goto out_free_dmar;

	if (list_empty(&dmar_rmrr_units))
		printk(KERN_INFO "DMAR: No RMRR found\n");

	if (list_empty(&dmar_atsr_units))
		printk(KERN_INFO "DMAR: No ATSR found\n");

	if (dmar_init_reserved_ranges()) {
		if (force_on)
			panic("tboot: Failed to reserve iommu ranges\n");
		goto out_free_reserved_range;
	}

	init_no_remapping_devices();

	ret = init_dmars();
	if (ret) {
		if (force_on)
			panic("tboot: Failed to initialize DMARs\n");
		printk(KERN_ERR "IOMMU: dmar init failed\n");
		goto out_free_reserved_range;
	}
	up_write(&dmar_global_lock);
	printk(KERN_INFO
	"PCI-DMA: Intel(R) Virtualization Technology for Directed I/O\n");

	init_timer(&unmap_timer);
#ifdef CONFIG_SWIOTLB
	swiotlb = 0;
#endif
	dma_ops = &intel_dma_ops;

	init_iommu_pm_ops();

	bus_set_iommu(&pci_bus_type, &intel_iommu_ops);
	bus_register_notifier(&pci_bus_type, &device_nb);
	if (si_domain && !hw_pass_through)
		register_memory_notifier(&intel_iommu_memory_nb);

	intel_iommu_enabled = 1;

	return 0;

out_free_reserved_range:
	put_iova_domain(&reserved_iova_list);
out_free_dmar:
	intel_iommu_free_dmars();
	up_write(&dmar_global_lock);
	iommu_exit_mempool();
	return ret;
}

static void iommu_detach_dependent_devices(struct intel_iommu *iommu,
					   struct device *dev)
{
	struct pci_dev *tmp, *parent, *pdev;

	if (!iommu || !dev || !dev_is_pci(dev))
		return;

	pdev = to_pci_dev(dev);

	/* dependent device detach */
	tmp = pci_find_upstream_pcie_bridge(pdev);
	/* Secondary interface's bus number and devfn 0 */
	if (tmp) {
		parent = pdev->bus->self;
		while (parent != tmp) {
			iommu_detach_dev(iommu, parent->bus->number,
					 parent->devfn);
			parent = parent->bus->self;
		}
		if (pci_is_pcie(tmp)) /* this is a PCIe-to-PCI bridge */
			iommu_detach_dev(iommu,
				tmp->subordinate->number, 0);
		else /* this is a legacy PCI bridge */
			iommu_detach_dev(iommu, tmp->bus->number,
					 tmp->devfn);
	}
}

static void domain_remove_one_dev_info(struct dmar_domain *domain,
				       struct device *dev)
{
	struct device_domain_info *info, *tmp;
	struct intel_iommu *iommu;
	unsigned long flags;
	int found = 0;
	u8 bus, devfn;

	iommu = device_to_iommu(dev, &bus, &devfn);
	if (!iommu)
		return;

	spin_lock_irqsave(&device_domain_lock, flags);
	list_for_each_entry_safe(info, tmp, &domain->devices, link) {
		if (info->iommu == iommu && info->bus == bus &&
		    info->devfn == devfn) {
			unlink_domain_info(info);
			spin_unlock_irqrestore(&device_domain_lock, flags);

			iommu_disable_dev_iotlb(info);
			iommu_detach_dev(iommu, info->bus, info->devfn);
			iommu_detach_dependent_devices(iommu, dev);
			free_devinfo_mem(info);

			spin_lock_irqsave(&device_domain_lock, flags);

			if (found)
				break;
			else
				continue;
		}

		/* if there is no other devices under the same iommu
		 * owned by this domain, clear this iommu in iommu_bmp
		 * update iommu count and coherency
		 */
		if (info->iommu == iommu)
			found = 1;
	}

	spin_unlock_irqrestore(&device_domain_lock, flags);

	if (found == 0) {
		unsigned long tmp_flags;
		spin_lock_irqsave(&domain->iommu_lock, tmp_flags);
		clear_bit(iommu->seq_id, domain->iommu_bmp);
		domain->iommu_count--;
		domain_update_iommu_cap(domain);
		spin_unlock_irqrestore(&domain->iommu_lock, tmp_flags);

		if (!(domain->flags & DOMAIN_FLAG_VIRTUAL_MACHINE) &&
		    !(domain->flags & DOMAIN_FLAG_STATIC_IDENTITY)) {
			spin_lock_irqsave(&iommu->lock, tmp_flags);
			clear_bit(domain->id, iommu->domain_ids);
			iommu->domains[domain->id] = NULL;
			spin_unlock_irqrestore(&iommu->lock, tmp_flags);
		}
	}
}

static int md_domain_init(struct dmar_domain *domain, int guest_width)
{
	int adjust_width;

	init_iova_domain(&domain->iovad, DMA_32BIT_PFN);
	domain_reserve_special_ranges(domain);

	/* calculate AGAW */
	domain->gaw = guest_width;
	adjust_width = guestwidth_to_adjustwidth(guest_width);
	domain->agaw = width_to_agaw(adjust_width);

	domain->iommu_coherency = 0;
	domain->iommu_snooping = 0;
	domain->iommu_superpage = 0;
	domain->max_addr = 0;
	domain->nid = -1;

	/* always allocate the top pgd */
	domain->pgd = (struct dma_pte *)alloc_pgtable_page(domain->nid);
	if (!domain->pgd)
		return -ENOMEM;
	domain_flush_cache(domain, domain->pgd, PAGE_SIZE);
	return 0;
}

static int intel_iommu_domain_init(struct iommu_domain *domain)
{
	struct dmar_domain *dmar_domain;

	dmar_domain = alloc_domain(true);
	if (!dmar_domain) {
		printk(KERN_ERR
			"intel_iommu_domain_init: dmar_domain == NULL\n");
		return -ENOMEM;
	}
	if (md_domain_init(dmar_domain, DEFAULT_DOMAIN_ADDRESS_WIDTH)) {
		printk(KERN_ERR
			"intel_iommu_domain_init() failed\n");
		domain_exit(dmar_domain);
		return -ENOMEM;
	}
	domain_update_iommu_cap(dmar_domain);
	domain->priv = dmar_domain;

	domain->geometry.aperture_start = 0;
	domain->geometry.aperture_end   = __DOMAIN_MAX_ADDR(dmar_domain->gaw);
	domain->geometry.force_aperture = true;

	return 0;
}

static void intel_iommu_domain_destroy(struct iommu_domain *domain)
{
	struct dmar_domain *dmar_domain = domain->priv;

	domain->priv = NULL;
	domain_exit(dmar_domain);
}

static int intel_iommu_attach_device(struct iommu_domain *domain,
				     struct device *dev)
{
	struct dmar_domain *dmar_domain = domain->priv;
	struct intel_iommu *iommu;
	int addr_width;
	u8 bus, devfn;

	/* normally dev is not mapped */
	if (unlikely(domain_context_mapped(dev))) {
		struct dmar_domain *old_domain;

		old_domain = find_domain(dev);
		if (old_domain) {
			if (dmar_domain->flags & DOMAIN_FLAG_VIRTUAL_MACHINE ||
			    dmar_domain->flags & DOMAIN_FLAG_STATIC_IDENTITY)
				domain_remove_one_dev_info(old_domain, dev);
			else
				domain_remove_dev_info(old_domain);
		}
	}

	iommu = device_to_iommu(dev, &bus, &devfn);
	if (!iommu)
		return -ENODEV;

	/* check if this iommu agaw is sufficient for max mapped address */
	addr_width = agaw_to_width(iommu->agaw);
	if (addr_width > cap_mgaw(iommu->cap))
		addr_width = cap_mgaw(iommu->cap);

	if (dmar_domain->max_addr > (1LL << addr_width)) {
		printk(KERN_ERR "%s: iommu width (%d) is not "
		       "sufficient for the mapped address (%llx)\n",
		       __func__, addr_width, dmar_domain->max_addr);
		return -EFAULT;
	}
	dmar_domain->gaw = addr_width;

	/*
	 * Knock out extra levels of page tables if necessary
	 */
	while (iommu->agaw < dmar_domain->agaw) {
		struct dma_pte *pte;

		pte = dmar_domain->pgd;
		if (dma_pte_present(pte)) {
			dmar_domain->pgd = (struct dma_pte *)
				phys_to_virt(dma_pte_addr(pte));
			free_pgtable_page(pte);
		}
		dmar_domain->agaw--;
	}

	return domain_add_dev_info(dmar_domain, dev, CONTEXT_TT_MULTI_LEVEL);
}

static void intel_iommu_detach_device(struct iommu_domain *domain,
				      struct device *dev)
{
	struct dmar_domain *dmar_domain = domain->priv;

	domain_remove_one_dev_info(dmar_domain, dev);
}

static int intel_iommu_map(struct iommu_domain *domain,
			   unsigned long iova, phys_addr_t hpa,
			   size_t size, int iommu_prot)
{
	struct dmar_domain *dmar_domain = domain->priv;
	u64 max_addr;
	int prot = 0;
	int ret;

	if (iommu_prot & IOMMU_READ)
		prot |= DMA_PTE_READ;
	if (iommu_prot & IOMMU_WRITE)
		prot |= DMA_PTE_WRITE;
	if ((iommu_prot & IOMMU_CACHE) && dmar_domain->iommu_snooping)
		prot |= DMA_PTE_SNP;

	max_addr = iova + size;
	if (dmar_domain->max_addr < max_addr) {
		u64 end;

		/* check if minimum agaw is sufficient for mapped address */
		end = __DOMAIN_MAX_ADDR(dmar_domain->gaw) + 1;
		if (end < max_addr) {
			printk(KERN_ERR "%s: iommu width (%d) is not "
			       "sufficient for the mapped address (%llx)\n",
			       __func__, dmar_domain->gaw, max_addr);
			return -EFAULT;
		}
		dmar_domain->max_addr = max_addr;
	}
	/* Round up size to next multiple of PAGE_SIZE, if it and
	   the low bits of hpa would take us onto the next page */
	size = aligned_nrpages(hpa, size);
	ret = domain_pfn_mapping(dmar_domain, iova >> VTD_PAGE_SHIFT,
				 hpa >> VTD_PAGE_SHIFT, size, prot);
	return ret;
}

static size_t intel_iommu_unmap(struct iommu_domain *domain,
				unsigned long iova, size_t size)
{
	struct dmar_domain *dmar_domain = domain->priv;
<<<<<<< HEAD
	int order, iommu_id;
=======
	struct page *freelist = NULL;
	struct intel_iommu *iommu;
	unsigned long start_pfn, last_pfn;
	unsigned int npages;
	int iommu_id, num, ndomains, level = 0;

	/* Cope with horrid API which requires us to unmap more than the
	   size argument if it happens to be a large-page mapping. */
	if (!pfn_to_dma_pte(dmar_domain, iova >> VTD_PAGE_SHIFT, &level))
		BUG();

	if (size < VTD_PAGE_SIZE << level_to_offset_bits(level))
		size = VTD_PAGE_SIZE << level_to_offset_bits(level);

	start_pfn = iova >> VTD_PAGE_SHIFT;
	last_pfn = (iova + size - 1) >> VTD_PAGE_SHIFT;

	freelist = domain_unmap(dmar_domain, start_pfn, last_pfn);

	npages = last_pfn - start_pfn + 1;

	for_each_set_bit(iommu_id, dmar_domain->iommu_bmp, g_num_of_iommus) {
               iommu = g_iommus[iommu_id];

               /*
                * find bit position of dmar_domain
                */
               ndomains = cap_ndoms(iommu->cap);
               for_each_set_bit(num, iommu->domain_ids, ndomains) {
                       if (iommu->domains[num] == dmar_domain)
                               iommu_flush_iotlb_psi(iommu, num, start_pfn,
						     npages, !freelist, 0);
	       }

	}
>>>>>>> 40dde7e2

	dma_free_pagelist(freelist);

	if (dmar_domain->max_addr == iova + size)
		dmar_domain->max_addr = iova;

<<<<<<< HEAD
	for_each_set_bit(iommu_id, dmar_domain->iommu_bmp, g_num_of_iommus) {
		struct intel_iommu *iommu = g_iommus[iommu_id];
		int num, ndomains;

		/*
		 * find bit position of dmar_domain
		 */
		ndomains = cap_ndoms(iommu->cap);
		for_each_set_bit(num, iommu->domain_ids, ndomains) {
			if (iommu->domains[num] == dmar_domain)
				iommu_flush_iotlb_psi(iommu, num,
						      iova >> VTD_PAGE_SHIFT,
						      1 << order, 0);
		}
	}

	return PAGE_SIZE << order;
=======
	return size;
>>>>>>> 40dde7e2
}

static phys_addr_t intel_iommu_iova_to_phys(struct iommu_domain *domain,
					    dma_addr_t iova)
{
	struct dmar_domain *dmar_domain = domain->priv;
	struct dma_pte *pte;
	int level = 0;
	u64 phys = 0;

	pte = pfn_to_dma_pte(dmar_domain, iova >> VTD_PAGE_SHIFT, &level);
	if (pte)
		phys = dma_pte_addr(pte);

	return phys;
}

static int intel_iommu_domain_has_cap(struct iommu_domain *domain,
				      unsigned long cap)
{
	struct dmar_domain *dmar_domain = domain->priv;

	if (cap == IOMMU_CAP_CACHE_COHERENCY)
		return dmar_domain->iommu_snooping;
	if (cap == IOMMU_CAP_INTR_REMAP)
		return irq_remapping_enabled;

	return 0;
}

#define REQ_ACS_FLAGS	(PCI_ACS_SV | PCI_ACS_RR | PCI_ACS_CR | PCI_ACS_UF)

static int intel_iommu_add_device(struct device *dev)
{
	struct pci_dev *pdev = to_pci_dev(dev);
	struct pci_dev *bridge, *dma_pdev = NULL;
	struct iommu_group *group;
	int ret;
	u8 bus, devfn;

	if (!device_to_iommu(dev, &bus, &devfn))
		return -ENODEV;

	bridge = pci_find_upstream_pcie_bridge(pdev);
	if (bridge) {
		if (pci_is_pcie(bridge))
			dma_pdev = pci_get_domain_bus_and_slot(
						pci_domain_nr(pdev->bus),
						bridge->subordinate->number, 0);
		if (!dma_pdev)
			dma_pdev = pci_dev_get(bridge);
	} else
		dma_pdev = pci_dev_get(pdev);

	/* Account for quirked devices */
	swap_pci_ref(&dma_pdev, pci_get_dma_source(dma_pdev));

	/*
	 * If it's a multifunction device that does not support our
	 * required ACS flags, add to the same group as lowest numbered
	 * function that also does not suport the required ACS flags.
	 */
	if (dma_pdev->multifunction &&
	    !pci_acs_enabled(dma_pdev, REQ_ACS_FLAGS)) {
		u8 i, slot = PCI_SLOT(dma_pdev->devfn);

		for (i = 0; i < 8; i++) {
			struct pci_dev *tmp;

			tmp = pci_get_slot(dma_pdev->bus, PCI_DEVFN(slot, i));
			if (!tmp)
				continue;

			if (!pci_acs_enabled(tmp, REQ_ACS_FLAGS)) {
				swap_pci_ref(&dma_pdev, tmp);
				break;
			}
			pci_dev_put(tmp);
		}
	}

	/*
	 * Devices on the root bus go through the iommu.  If that's not us,
	 * find the next upstream device and test ACS up to the root bus.
	 * Finding the next device may require skipping virtual buses.
	 */
	while (!pci_is_root_bus(dma_pdev->bus)) {
		struct pci_bus *bus = dma_pdev->bus;

		while (!bus->self) {
			if (!pci_is_root_bus(bus))
				bus = bus->parent;
			else
				goto root_bus;
		}

		if (pci_acs_path_enabled(bus->self, NULL, REQ_ACS_FLAGS))
			break;

		swap_pci_ref(&dma_pdev, pci_dev_get(bus->self));
	}

root_bus:
	group = iommu_group_get(&dma_pdev->dev);
	pci_dev_put(dma_pdev);
	if (!group) {
		group = iommu_group_alloc();
		if (IS_ERR(group))
			return PTR_ERR(group);
	}

	ret = iommu_group_add_device(group, dev);

	iommu_group_put(group);
	return ret;
}

static void intel_iommu_remove_device(struct device *dev)
{
	iommu_group_remove_device(dev);
}

static struct iommu_ops intel_iommu_ops = {
	.domain_init	= intel_iommu_domain_init,
	.domain_destroy = intel_iommu_domain_destroy,
	.attach_dev	= intel_iommu_attach_device,
	.detach_dev	= intel_iommu_detach_device,
	.map		= intel_iommu_map,
	.unmap		= intel_iommu_unmap,
	.iova_to_phys	= intel_iommu_iova_to_phys,
	.domain_has_cap = intel_iommu_domain_has_cap,
	.add_device	= intel_iommu_add_device,
	.remove_device	= intel_iommu_remove_device,
	.pgsize_bitmap	= INTEL_IOMMU_PGSIZES,
};

static void quirk_iommu_g4x_gfx(struct pci_dev *dev)
{
	/* G4x/GM45 integrated gfx dmar support is totally busted. */
	printk(KERN_INFO "DMAR: Disabling IOMMU for graphics on this chipset\n");
	dmar_map_gfx = 0;
}

DECLARE_PCI_FIXUP_HEADER(PCI_VENDOR_ID_INTEL, 0x2a40, quirk_iommu_g4x_gfx);
DECLARE_PCI_FIXUP_HEADER(PCI_VENDOR_ID_INTEL, 0x2e00, quirk_iommu_g4x_gfx);
DECLARE_PCI_FIXUP_HEADER(PCI_VENDOR_ID_INTEL, 0x2e10, quirk_iommu_g4x_gfx);
DECLARE_PCI_FIXUP_HEADER(PCI_VENDOR_ID_INTEL, 0x2e20, quirk_iommu_g4x_gfx);
DECLARE_PCI_FIXUP_HEADER(PCI_VENDOR_ID_INTEL, 0x2e30, quirk_iommu_g4x_gfx);
DECLARE_PCI_FIXUP_HEADER(PCI_VENDOR_ID_INTEL, 0x2e40, quirk_iommu_g4x_gfx);
DECLARE_PCI_FIXUP_HEADER(PCI_VENDOR_ID_INTEL, 0x2e90, quirk_iommu_g4x_gfx);

static void quirk_iommu_rwbf(struct pci_dev *dev)
{
	/*
	 * Mobile 4 Series Chipset neglects to set RWBF capability,
	 * but needs it. Same seems to hold for the desktop versions.
	 */
	printk(KERN_INFO "DMAR: Forcing write-buffer flush capability\n");
	rwbf_quirk = 1;
}

DECLARE_PCI_FIXUP_HEADER(PCI_VENDOR_ID_INTEL, 0x2a40, quirk_iommu_rwbf);
DECLARE_PCI_FIXUP_HEADER(PCI_VENDOR_ID_INTEL, 0x2e00, quirk_iommu_rwbf);
DECLARE_PCI_FIXUP_HEADER(PCI_VENDOR_ID_INTEL, 0x2e10, quirk_iommu_rwbf);
DECLARE_PCI_FIXUP_HEADER(PCI_VENDOR_ID_INTEL, 0x2e20, quirk_iommu_rwbf);
DECLARE_PCI_FIXUP_HEADER(PCI_VENDOR_ID_INTEL, 0x2e30, quirk_iommu_rwbf);
DECLARE_PCI_FIXUP_HEADER(PCI_VENDOR_ID_INTEL, 0x2e40, quirk_iommu_rwbf);
DECLARE_PCI_FIXUP_HEADER(PCI_VENDOR_ID_INTEL, 0x2e90, quirk_iommu_rwbf);

#define GGC 0x52
#define GGC_MEMORY_SIZE_MASK	(0xf << 8)
#define GGC_MEMORY_SIZE_NONE	(0x0 << 8)
#define GGC_MEMORY_SIZE_1M	(0x1 << 8)
#define GGC_MEMORY_SIZE_2M	(0x3 << 8)
#define GGC_MEMORY_VT_ENABLED	(0x8 << 8)
#define GGC_MEMORY_SIZE_2M_VT	(0x9 << 8)
#define GGC_MEMORY_SIZE_3M_VT	(0xa << 8)
#define GGC_MEMORY_SIZE_4M_VT	(0xb << 8)

static void quirk_calpella_no_shadow_gtt(struct pci_dev *dev)
{
	unsigned short ggc;

	if (pci_read_config_word(dev, GGC, &ggc))
		return;

	if (!(ggc & GGC_MEMORY_VT_ENABLED)) {
		printk(KERN_INFO "DMAR: BIOS has allocated no shadow GTT; disabling IOMMU for graphics\n");
		dmar_map_gfx = 0;
	} else if (dmar_map_gfx) {
		/* we have to ensure the gfx device is idle before we flush */
		printk(KERN_INFO "DMAR: Disabling batched IOTLB flush on Ironlake\n");
		intel_iommu_strict = 1;
       }
}
DECLARE_PCI_FIXUP_HEADER(PCI_VENDOR_ID_INTEL, 0x0040, quirk_calpella_no_shadow_gtt);
DECLARE_PCI_FIXUP_HEADER(PCI_VENDOR_ID_INTEL, 0x0044, quirk_calpella_no_shadow_gtt);
DECLARE_PCI_FIXUP_HEADER(PCI_VENDOR_ID_INTEL, 0x0062, quirk_calpella_no_shadow_gtt);
DECLARE_PCI_FIXUP_HEADER(PCI_VENDOR_ID_INTEL, 0x006a, quirk_calpella_no_shadow_gtt);

/* On Tylersburg chipsets, some BIOSes have been known to enable the
   ISOCH DMAR unit for the Azalia sound device, but not give it any
   TLB entries, which causes it to deadlock. Check for that.  We do
   this in a function called from init_dmars(), instead of in a PCI
   quirk, because we don't want to print the obnoxious "BIOS broken"
   message if VT-d is actually disabled.
*/
static void __init check_tylersburg_isoch(void)
{
	struct pci_dev *pdev;
	uint32_t vtisochctrl;

	/* If there's no Azalia in the system anyway, forget it. */
	pdev = pci_get_device(PCI_VENDOR_ID_INTEL, 0x3a3e, NULL);
	if (!pdev)
		return;
	pci_dev_put(pdev);

	/* System Management Registers. Might be hidden, in which case
	   we can't do the sanity check. But that's OK, because the
	   known-broken BIOSes _don't_ actually hide it, so far. */
	pdev = pci_get_device(PCI_VENDOR_ID_INTEL, 0x342e, NULL);
	if (!pdev)
		return;

	if (pci_read_config_dword(pdev, 0x188, &vtisochctrl)) {
		pci_dev_put(pdev);
		return;
	}

	pci_dev_put(pdev);

	/* If Azalia DMA is routed to the non-isoch DMAR unit, fine. */
	if (vtisochctrl & 1)
		return;

	/* Drop all bits other than the number of TLB entries */
	vtisochctrl &= 0x1c;

	/* If we have the recommended number of TLB entries (16), fine. */
	if (vtisochctrl == 0x10)
		return;

	/* Zero TLB entries? You get to ride the short bus to school. */
	if (!vtisochctrl) {
		WARN(1, "Your BIOS is broken; DMA routed to ISOCH DMAR unit but no TLB space.\n"
		     "BIOS vendor: %s; Ver: %s; Product Version: %s\n",
		     dmi_get_system_info(DMI_BIOS_VENDOR),
		     dmi_get_system_info(DMI_BIOS_VERSION),
		     dmi_get_system_info(DMI_PRODUCT_VERSION));
		iommu_identity_mapping |= IDENTMAP_AZALIA;
		return;
	}
	
	printk(KERN_WARNING "DMAR: Recommended TLB entries for ISOCH unit is 16; your BIOS set %d\n",
	       vtisochctrl);
}<|MERGE_RESOLUTION|>--- conflicted
+++ resolved
@@ -4287,9 +4287,6 @@
 				unsigned long iova, size_t size)
 {
 	struct dmar_domain *dmar_domain = domain->priv;
-<<<<<<< HEAD
-	int order, iommu_id;
-=======
 	struct page *freelist = NULL;
 	struct intel_iommu *iommu;
 	unsigned long start_pfn, last_pfn;
@@ -4325,34 +4322,13 @@
 	       }
 
 	}
->>>>>>> 40dde7e2
 
 	dma_free_pagelist(freelist);
 
 	if (dmar_domain->max_addr == iova + size)
 		dmar_domain->max_addr = iova;
 
-<<<<<<< HEAD
-	for_each_set_bit(iommu_id, dmar_domain->iommu_bmp, g_num_of_iommus) {
-		struct intel_iommu *iommu = g_iommus[iommu_id];
-		int num, ndomains;
-
-		/*
-		 * find bit position of dmar_domain
-		 */
-		ndomains = cap_ndoms(iommu->cap);
-		for_each_set_bit(num, iommu->domain_ids, ndomains) {
-			if (iommu->domains[num] == dmar_domain)
-				iommu_flush_iotlb_psi(iommu, num,
-						      iova >> VTD_PAGE_SHIFT,
-						      1 << order, 0);
-		}
-	}
-
-	return PAGE_SIZE << order;
-=======
 	return size;
->>>>>>> 40dde7e2
 }
 
 static phys_addr_t intel_iommu_iova_to_phys(struct iommu_domain *domain,
