#
# Makefile for the drm device driver.  This driver provides support for the
# Direct Rendering Infrastructure (DRI) in XFree86 4.1.0 and higher.

ccflags-y := -Iinclude/drm

drm-y       :=	drm_auth.o drm_buffer.o drm_bufs.o drm_cache.o \
		drm_context.o drm_dma.o \
		drm_drv.o drm_fops.o drm_gem.o drm_ioctl.o drm_irq.o \
		drm_lock.o drm_memory.o drm_stub.o drm_vm.o \
		drm_agpsupport.o drm_scatter.o drm_pci.o \
		drm_platform.o drm_sysfs.o drm_hashtab.o drm_mm.o \
		drm_crtc.o drm_modes.o drm_edid.o \
		drm_info.o drm_debugfs.o drm_encoder_slave.o \
		drm_trace_points.o drm_global.o drm_prime.o \
		drm_rect.o drm_vma_manager.o drm_flip_work.o

drm-$(CONFIG_COMPAT) += drm_ioc32.o
drm-$(CONFIG_DRM_GEM_CMA_HELPER) += drm_gem_cma_helper.o
drm-$(CONFIG_PCI) += ati_pcigart.o

drm-usb-y   := drm_usb.o

drm_kms_helper-y := drm_fb_helper.o drm_crtc_helper.o drm_dp_helper.o
drm_kms_helper-$(CONFIG_DRM_LOAD_EDID_FIRMWARE) += drm_edid_load.o
drm_kms_helper-$(CONFIG_DRM_KMS_CMA_HELPER) += drm_fb_cma_helper.o

obj-$(CONFIG_DRM_KMS_HELPER) += drm_kms_helper.o

CFLAGS_drm_trace_points.o := -I$(src)

obj-$(CONFIG_DRM)	+= drm.o
obj-$(CONFIG_DRM_USB)   += drm_usb.o
obj-$(CONFIG_DRM_TTM)	+= ttm/
obj-$(CONFIG_DRM_TDFX)	+= tdfx/
obj-$(CONFIG_DRM_R128)	+= r128/
obj-$(CONFIG_DRM_RADEON)+= radeon/
obj-$(CONFIG_DRM_MGA)	+= mga/
obj-$(CONFIG_DRM_I810)	+= i810/
obj-$(CONFIG_DRM_I915)  += i915/
obj-$(CONFIG_DRM_MGAG200) += mgag200/
obj-$(CONFIG_DRM_CIRRUS_QEMU) += cirrus/
obj-$(CONFIG_DRM_SIS)   += sis/
obj-$(CONFIG_DRM_SAVAGE)+= savage/
obj-$(CONFIG_DRM_VMWGFX)+= vmwgfx/
obj-$(CONFIG_DRM_VIA)	+=via/
obj-$(CONFIG_DRM_NOUVEAU) +=nouveau/
obj-$(CONFIG_DRM_EXYNOS) +=exynos/
obj-$(CONFIG_DRM_GMA500) += gma500/
obj-$(CONFIG_DRM_UDL) += udl/
obj-$(CONFIG_DRM_AST) += ast/
obj-$(CONFIG_DRM_RCAR_DU) += rcar-du/
obj-$(CONFIG_DRM_SHMOBILE) +=shmobile/
obj-$(CONFIG_DRM_OMAP)	+= omapdrm/
obj-$(CONFIG_DRM_TILCDC)	+= tilcdc/
obj-$(CONFIG_DRM_QXL) += qxl/
<<<<<<< HEAD
obj-$(CONFIG_DRM_XILINX)	+= xilinx/
=======
obj-$(CONFIG_DRM_MSM) += msm/
>>>>>>> 5e01dc7b
obj-y			+= i2c/<|MERGE_RESOLUTION|>--- conflicted
+++ resolved
@@ -54,9 +54,6 @@
 obj-$(CONFIG_DRM_OMAP)	+= omapdrm/
 obj-$(CONFIG_DRM_TILCDC)	+= tilcdc/
 obj-$(CONFIG_DRM_QXL) += qxl/
-<<<<<<< HEAD
+obj-$(CONFIG_DRM_MSM) += msm/
 obj-$(CONFIG_DRM_XILINX)	+= xilinx/
-=======
-obj-$(CONFIG_DRM_MSM) += msm/
->>>>>>> 5e01dc7b
 obj-y			+= i2c/