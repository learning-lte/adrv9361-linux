/*
 *  linux/drivers/mmc/host/sdhci.c - Secure Digital Host Controller Interface driver
 *
 *  Copyright (C) 2005-2008 Pierre Ossman, All Rights Reserved.
 *
 * This program is free software; you can redistribute it and/or modify
 * it under the terms of the GNU General Public License as published by
 * the Free Software Foundation; either version 2 of the License, or (at
 * your option) any later version.
 *
 * Thanks to the following companies for their support:
 *
 *     - JMicron (hardware and technical support)
 */

#include <linux/delay.h>
#include <linux/highmem.h>
#include <linux/io.h>
#include <linux/module.h>
#include <linux/dma-mapping.h>
#include <linux/slab.h>
#include <linux/scatterlist.h>
#include <linux/regulator/consumer.h>
#include <linux/pm_runtime.h>

#include <linux/leds.h>

#include <linux/mmc/mmc.h>
#include <linux/mmc/host.h>
#include <linux/mmc/card.h>
#include <linux/mmc/sdio.h>
#include <linux/mmc/slot-gpio.h>

#include "sdhci.h"

#define DRIVER_NAME "sdhci"

#define DBG(f, x...) \
	pr_debug(DRIVER_NAME " [%s()]: " f, __func__,## x)

#define MAX_TUNING_LOOP 40

static unsigned int debug_quirks = 0;
static unsigned int debug_quirks2;

static void sdhci_finish_data(struct sdhci_host *);

static void sdhci_enable_preset_value(struct sdhci_host *host, bool enable);

static void sdhci_dumpregs(struct sdhci_host *host)
{
	pr_err(DRIVER_NAME ": =========== REGISTER DUMP (%s)===========\n",
	       mmc_hostname(host->mmc));

	pr_err(DRIVER_NAME ": Sys addr: 0x%08x | Version:  0x%08x\n",
	       sdhci_readl(host, SDHCI_DMA_ADDRESS),
	       sdhci_readw(host, SDHCI_HOST_VERSION));
	pr_err(DRIVER_NAME ": Blk size: 0x%08x | Blk cnt:  0x%08x\n",
	       sdhci_readw(host, SDHCI_BLOCK_SIZE),
	       sdhci_readw(host, SDHCI_BLOCK_COUNT));
	pr_err(DRIVER_NAME ": Argument: 0x%08x | Trn mode: 0x%08x\n",
	       sdhci_readl(host, SDHCI_ARGUMENT),
	       sdhci_readw(host, SDHCI_TRANSFER_MODE));
	pr_err(DRIVER_NAME ": Present:  0x%08x | Host ctl: 0x%08x\n",
	       sdhci_readl(host, SDHCI_PRESENT_STATE),
	       sdhci_readb(host, SDHCI_HOST_CONTROL));
	pr_err(DRIVER_NAME ": Power:    0x%08x | Blk gap:  0x%08x\n",
	       sdhci_readb(host, SDHCI_POWER_CONTROL),
	       sdhci_readb(host, SDHCI_BLOCK_GAP_CONTROL));
	pr_err(DRIVER_NAME ": Wake-up:  0x%08x | Clock:    0x%08x\n",
	       sdhci_readb(host, SDHCI_WAKE_UP_CONTROL),
	       sdhci_readw(host, SDHCI_CLOCK_CONTROL));
	pr_err(DRIVER_NAME ": Timeout:  0x%08x | Int stat: 0x%08x\n",
	       sdhci_readb(host, SDHCI_TIMEOUT_CONTROL),
	       sdhci_readl(host, SDHCI_INT_STATUS));
	pr_err(DRIVER_NAME ": Int enab: 0x%08x | Sig enab: 0x%08x\n",
	       sdhci_readl(host, SDHCI_INT_ENABLE),
	       sdhci_readl(host, SDHCI_SIGNAL_ENABLE));
	pr_err(DRIVER_NAME ": AC12 err: 0x%08x | Slot int: 0x%08x\n",
	       sdhci_readw(host, SDHCI_ACMD12_ERR),
	       sdhci_readw(host, SDHCI_SLOT_INT_STATUS));
	pr_err(DRIVER_NAME ": Caps:     0x%08x | Caps_1:   0x%08x\n",
	       sdhci_readl(host, SDHCI_CAPABILITIES),
	       sdhci_readl(host, SDHCI_CAPABILITIES_1));
	pr_err(DRIVER_NAME ": Cmd:      0x%08x | Max curr: 0x%08x\n",
	       sdhci_readw(host, SDHCI_COMMAND),
	       sdhci_readl(host, SDHCI_MAX_CURRENT));
	pr_err(DRIVER_NAME ": Host ctl2: 0x%08x\n",
	       sdhci_readw(host, SDHCI_HOST_CONTROL2));

	if (host->flags & SDHCI_USE_ADMA) {
		if (host->flags & SDHCI_USE_64_BIT_DMA)
			pr_err(DRIVER_NAME ": ADMA Err: 0x%08x | ADMA Ptr: 0x%08x%08x\n",
			       readl(host->ioaddr + SDHCI_ADMA_ERROR),
			       readl(host->ioaddr + SDHCI_ADMA_ADDRESS_HI),
			       readl(host->ioaddr + SDHCI_ADMA_ADDRESS));
		else
			pr_err(DRIVER_NAME ": ADMA Err: 0x%08x | ADMA Ptr: 0x%08x\n",
			       readl(host->ioaddr + SDHCI_ADMA_ERROR),
			       readl(host->ioaddr + SDHCI_ADMA_ADDRESS));
	}

	pr_err(DRIVER_NAME ": ===========================================\n");
}

/*****************************************************************************\
 *                                                                           *
 * Low level functions                                                       *
 *                                                                           *
\*****************************************************************************/

static inline bool sdhci_data_line_cmd(struct mmc_command *cmd)
{
	return cmd->data || cmd->flags & MMC_RSP_BUSY;
}

static void sdhci_set_card_detection(struct sdhci_host *host, bool enable)
{
	u32 present;

	if ((host->quirks & SDHCI_QUIRK_BROKEN_CARD_DETECTION) ||
	    !mmc_card_is_removable(host->mmc))
		return;

	if (enable) {
		present = sdhci_readl(host, SDHCI_PRESENT_STATE) &
				      SDHCI_CARD_PRESENT;

		host->ier |= present ? SDHCI_INT_CARD_REMOVE :
				       SDHCI_INT_CARD_INSERT;
	} else {
		host->ier &= ~(SDHCI_INT_CARD_REMOVE | SDHCI_INT_CARD_INSERT);
	}

	sdhci_writel(host, host->ier, SDHCI_INT_ENABLE);
	sdhci_writel(host, host->ier, SDHCI_SIGNAL_ENABLE);
}

static void sdhci_enable_card_detection(struct sdhci_host *host)
{
	sdhci_set_card_detection(host, true);
}

static void sdhci_disable_card_detection(struct sdhci_host *host)
{
	sdhci_set_card_detection(host, false);
}

static void sdhci_runtime_pm_bus_on(struct sdhci_host *host)
{
	if (host->bus_on)
		return;
	host->bus_on = true;
	pm_runtime_get_noresume(host->mmc->parent);
}

static void sdhci_runtime_pm_bus_off(struct sdhci_host *host)
{
	if (!host->bus_on)
		return;
	host->bus_on = false;
	pm_runtime_put_noidle(host->mmc->parent);
}

void sdhci_reset(struct sdhci_host *host, u8 mask)
{
	unsigned long timeout;

	sdhci_writeb(host, mask, SDHCI_SOFTWARE_RESET);

	if (mask & SDHCI_RESET_ALL) {
		host->clock = 0;
		/* Reset-all turns off SD Bus Power */
		if (host->quirks2 & SDHCI_QUIRK2_CARD_ON_NEEDS_BUS_ON)
			sdhci_runtime_pm_bus_off(host);
	}

	/* Wait max 100 ms */
	timeout = 100;

	/* hw clears the bit when it's done */
	while (sdhci_readb(host, SDHCI_SOFTWARE_RESET) & mask) {
		if (timeout == 0) {
			pr_err("%s: Reset 0x%x never completed.\n",
				mmc_hostname(host->mmc), (int)mask);
			sdhci_dumpregs(host);
			return;
		}
		timeout--;
		mdelay(1);
	}
}
EXPORT_SYMBOL_GPL(sdhci_reset);

static void sdhci_do_reset(struct sdhci_host *host, u8 mask)
{
	if (host->quirks & SDHCI_QUIRK_NO_CARD_NO_RESET) {
		struct mmc_host *mmc = host->mmc;

		if (!mmc->ops->get_cd(mmc))
			return;
	}

	host->ops->reset(host, mask);

	if (mask & SDHCI_RESET_ALL) {
		if (host->flags & (SDHCI_USE_SDMA | SDHCI_USE_ADMA)) {
			if (host->ops->enable_dma)
				host->ops->enable_dma(host);
		}

		/* Resetting the controller clears many */
		host->preset_enabled = false;
	}
}

static void sdhci_init(struct sdhci_host *host, int soft)
{
	struct mmc_host *mmc = host->mmc;

	if (soft)
		sdhci_do_reset(host, SDHCI_RESET_CMD|SDHCI_RESET_DATA);
	else
		sdhci_do_reset(host, SDHCI_RESET_ALL);

	host->ier = SDHCI_INT_BUS_POWER | SDHCI_INT_DATA_END_BIT |
		    SDHCI_INT_DATA_CRC | SDHCI_INT_DATA_TIMEOUT |
		    SDHCI_INT_INDEX | SDHCI_INT_END_BIT | SDHCI_INT_CRC |
		    SDHCI_INT_TIMEOUT | SDHCI_INT_DATA_END |
		    SDHCI_INT_RESPONSE;

	if (host->tuning_mode == SDHCI_TUNING_MODE_2 ||
	    host->tuning_mode == SDHCI_TUNING_MODE_3)
		host->ier |= SDHCI_INT_RETUNE;

	sdhci_writel(host, host->ier, SDHCI_INT_ENABLE);
	sdhci_writel(host, host->ier, SDHCI_SIGNAL_ENABLE);

	if (soft) {
		/* force clock reconfiguration */
		host->clock = 0;
		mmc->ops->set_ios(mmc, &mmc->ios);
	}
}

static void sdhci_reinit(struct sdhci_host *host)
{
	sdhci_init(host, 0);
	sdhci_enable_card_detection(host);
}

static void __sdhci_led_activate(struct sdhci_host *host)
{
	u8 ctrl;

	ctrl = sdhci_readb(host, SDHCI_HOST_CONTROL);
	ctrl |= SDHCI_CTRL_LED;
	sdhci_writeb(host, ctrl, SDHCI_HOST_CONTROL);
}

static void __sdhci_led_deactivate(struct sdhci_host *host)
{
	u8 ctrl;

	ctrl = sdhci_readb(host, SDHCI_HOST_CONTROL);
	ctrl &= ~SDHCI_CTRL_LED;
	sdhci_writeb(host, ctrl, SDHCI_HOST_CONTROL);
}

#if IS_REACHABLE(CONFIG_LEDS_CLASS)
static void sdhci_led_control(struct led_classdev *led,
			      enum led_brightness brightness)
{
	struct sdhci_host *host = container_of(led, struct sdhci_host, led);
	unsigned long flags;

	spin_lock_irqsave(&host->lock, flags);

	if (host->runtime_suspended)
		goto out;

	if (brightness == LED_OFF)
		__sdhci_led_deactivate(host);
	else
		__sdhci_led_activate(host);
out:
	spin_unlock_irqrestore(&host->lock, flags);
}

static int sdhci_led_register(struct sdhci_host *host)
{
	struct mmc_host *mmc = host->mmc;

	snprintf(host->led_name, sizeof(host->led_name),
		 "%s::", mmc_hostname(mmc));

	host->led.name = host->led_name;
	host->led.brightness = LED_OFF;
	host->led.default_trigger = mmc_hostname(mmc);
	host->led.brightness_set = sdhci_led_control;

	return led_classdev_register(mmc_dev(mmc), &host->led);
}

static void sdhci_led_unregister(struct sdhci_host *host)
{
	led_classdev_unregister(&host->led);
}

static inline void sdhci_led_activate(struct sdhci_host *host)
{
}

static inline void sdhci_led_deactivate(struct sdhci_host *host)
{
}

#else

static inline int sdhci_led_register(struct sdhci_host *host)
{
	return 0;
}

static inline void sdhci_led_unregister(struct sdhci_host *host)
{
}

static inline void sdhci_led_activate(struct sdhci_host *host)
{
	__sdhci_led_activate(host);
}

static inline void sdhci_led_deactivate(struct sdhci_host *host)
{
	__sdhci_led_deactivate(host);
}

#endif

/*****************************************************************************\
 *                                                                           *
 * Core functions                                                            *
 *                                                                           *
\*****************************************************************************/

static void sdhci_read_block_pio(struct sdhci_host *host)
{
	unsigned long flags;
	size_t blksize, len, chunk;
	u32 uninitialized_var(scratch);
	u8 *buf;

	DBG("PIO reading\n");

	blksize = host->data->blksz;
	chunk = 0;

	local_irq_save(flags);

	while (blksize) {
		BUG_ON(!sg_miter_next(&host->sg_miter));

		len = min(host->sg_miter.length, blksize);

		blksize -= len;
		host->sg_miter.consumed = len;

		buf = host->sg_miter.addr;

		while (len) {
			if (chunk == 0) {
				scratch = sdhci_readl(host, SDHCI_BUFFER);
				chunk = 4;
			}

			*buf = scratch & 0xFF;

			buf++;
			scratch >>= 8;
			chunk--;
			len--;
		}
	}

	sg_miter_stop(&host->sg_miter);

	local_irq_restore(flags);
}

static void sdhci_write_block_pio(struct sdhci_host *host)
{
	unsigned long flags;
	size_t blksize, len, chunk;
	u32 scratch;
	u8 *buf;

	DBG("PIO writing\n");

	blksize = host->data->blksz;
	chunk = 0;
	scratch = 0;

	local_irq_save(flags);

	while (blksize) {
		BUG_ON(!sg_miter_next(&host->sg_miter));

		len = min(host->sg_miter.length, blksize);

		blksize -= len;
		host->sg_miter.consumed = len;

		buf = host->sg_miter.addr;

		while (len) {
			scratch |= (u32)*buf << (chunk * 8);

			buf++;
			chunk++;
			len--;

			if ((chunk == 4) || ((len == 0) && (blksize == 0))) {
				sdhci_writel(host, scratch, SDHCI_BUFFER);
				chunk = 0;
				scratch = 0;
			}
		}
	}

	sg_miter_stop(&host->sg_miter);

	local_irq_restore(flags);
}

static void sdhci_transfer_pio(struct sdhci_host *host)
{
	u32 mask;

	if (host->blocks == 0)
		return;

	if (host->data->flags & MMC_DATA_READ)
		mask = SDHCI_DATA_AVAILABLE;
	else
		mask = SDHCI_SPACE_AVAILABLE;

	/*
	 * Some controllers (JMicron JMB38x) mess up the buffer bits
	 * for transfers < 4 bytes. As long as it is just one block,
	 * we can ignore the bits.
	 */
	if ((host->quirks & SDHCI_QUIRK_BROKEN_SMALL_PIO) &&
		(host->data->blocks == 1))
		mask = ~0;

	while (sdhci_readl(host, SDHCI_PRESENT_STATE) & mask) {
		if (host->quirks & SDHCI_QUIRK_PIO_NEEDS_DELAY)
			udelay(100);

		if (host->data->flags & MMC_DATA_READ)
			sdhci_read_block_pio(host);
		else
			sdhci_write_block_pio(host);

		host->blocks--;
		if (host->blocks == 0)
			break;
	}

	DBG("PIO transfer complete.\n");
}

static int sdhci_pre_dma_transfer(struct sdhci_host *host,
				  struct mmc_data *data, int cookie)
{
	int sg_count;

	/*
	 * If the data buffers are already mapped, return the previous
	 * dma_map_sg() result.
	 */
	if (data->host_cookie == COOKIE_PRE_MAPPED)
		return data->sg_count;

	sg_count = dma_map_sg(mmc_dev(host->mmc), data->sg, data->sg_len,
				data->flags & MMC_DATA_WRITE ?
				DMA_TO_DEVICE : DMA_FROM_DEVICE);

	if (sg_count == 0)
		return -ENOSPC;

	data->sg_count = sg_count;
	data->host_cookie = cookie;

	return sg_count;
}

static char *sdhci_kmap_atomic(struct scatterlist *sg, unsigned long *flags)
{
	local_irq_save(*flags);
	return kmap_atomic(sg_page(sg)) + sg->offset;
}

static void sdhci_kunmap_atomic(void *buffer, unsigned long *flags)
{
	kunmap_atomic(buffer);
	local_irq_restore(*flags);
}

static void sdhci_adma_write_desc(struct sdhci_host *host, void *desc,
				  dma_addr_t addr, int len, unsigned cmd)
{
	struct sdhci_adma2_64_desc *dma_desc = desc;

	/* 32-bit and 64-bit descriptors have these members in same position */
	dma_desc->cmd = cpu_to_le16(cmd);
	dma_desc->len = cpu_to_le16(len);
	dma_desc->addr_lo = cpu_to_le32((u32)addr);

	if (host->flags & SDHCI_USE_64_BIT_DMA)
		dma_desc->addr_hi = cpu_to_le32((u64)addr >> 32);
}

static void sdhci_adma_mark_end(void *desc)
{
	struct sdhci_adma2_64_desc *dma_desc = desc;

	/* 32-bit and 64-bit descriptors have 'cmd' in same position */
	dma_desc->cmd |= cpu_to_le16(ADMA2_END);
}

static void sdhci_adma_table_pre(struct sdhci_host *host,
	struct mmc_data *data, int sg_count)
{
	struct scatterlist *sg;
	unsigned long flags;
	dma_addr_t addr, align_addr;
	void *desc, *align;
	char *buffer;
	int len, offset, i;

	/*
	 * The spec does not specify endianness of descriptor table.
	 * We currently guess that it is LE.
	 */

	host->sg_count = sg_count;

	desc = host->adma_table;
	align = host->align_buffer;

	align_addr = host->align_addr;

	for_each_sg(data->sg, sg, host->sg_count, i) {
		addr = sg_dma_address(sg);
		len = sg_dma_len(sg);

		/*
		 * The SDHCI specification states that ADMA addresses must
		 * be 32-bit aligned. If they aren't, then we use a bounce
		 * buffer for the (up to three) bytes that screw up the
		 * alignment.
		 */
		offset = (SDHCI_ADMA2_ALIGN - (addr & SDHCI_ADMA2_MASK)) &
			 SDHCI_ADMA2_MASK;
		if (offset) {
			if (data->flags & MMC_DATA_WRITE) {
				buffer = sdhci_kmap_atomic(sg, &flags);
				memcpy(align, buffer, offset);
				sdhci_kunmap_atomic(buffer, &flags);
			}

			/* tran, valid */
			sdhci_adma_write_desc(host, desc, align_addr, offset,
					      ADMA2_TRAN_VALID);

			BUG_ON(offset > 65536);

			align += SDHCI_ADMA2_ALIGN;
			align_addr += SDHCI_ADMA2_ALIGN;

			desc += host->desc_sz;

			addr += offset;
			len -= offset;
		}

		BUG_ON(len > 65536);

		if (len) {
			/* tran, valid */
			sdhci_adma_write_desc(host, desc, addr, len,
					      ADMA2_TRAN_VALID);
			desc += host->desc_sz;
		}

		/*
		 * If this triggers then we have a calculation bug
		 * somewhere. :/
		 */
		WARN_ON((desc - host->adma_table) >= host->adma_table_sz);
	}

	if (host->quirks & SDHCI_QUIRK_NO_ENDATTR_IN_NOPDESC) {
		/* Mark the last descriptor as the terminating descriptor */
		if (desc != host->adma_table) {
			desc -= host->desc_sz;
			sdhci_adma_mark_end(desc);
		}
	} else {
		/* Add a terminating entry - nop, end, valid */
		sdhci_adma_write_desc(host, desc, 0, 0, ADMA2_NOP_END_VALID);
	}
}

static void sdhci_adma_table_post(struct sdhci_host *host,
	struct mmc_data *data)
{
	struct scatterlist *sg;
	int i, size;
	void *align;
	char *buffer;
	unsigned long flags;

	if (data->flags & MMC_DATA_READ) {
		bool has_unaligned = false;

		/* Do a quick scan of the SG list for any unaligned mappings */
		for_each_sg(data->sg, sg, host->sg_count, i)
			if (sg_dma_address(sg) & SDHCI_ADMA2_MASK) {
				has_unaligned = true;
				break;
			}

		if (has_unaligned) {
			dma_sync_sg_for_cpu(mmc_dev(host->mmc), data->sg,
					    data->sg_len, DMA_FROM_DEVICE);

			align = host->align_buffer;

			for_each_sg(data->sg, sg, host->sg_count, i) {
				if (sg_dma_address(sg) & SDHCI_ADMA2_MASK) {
					size = SDHCI_ADMA2_ALIGN -
					       (sg_dma_address(sg) & SDHCI_ADMA2_MASK);

					buffer = sdhci_kmap_atomic(sg, &flags);
					memcpy(buffer, align, size);
					sdhci_kunmap_atomic(buffer, &flags);

					align += SDHCI_ADMA2_ALIGN;
				}
			}
		}
	}
}

static u8 sdhci_calc_timeout(struct sdhci_host *host, struct mmc_command *cmd)
{
	u8 count;
	struct mmc_data *data = cmd->data;
	unsigned target_timeout, current_timeout;

	/*
	 * If the host controller provides us with an incorrect timeout
	 * value, just skip the check and use 0xE.  The hardware may take
	 * longer to time out, but that's much better than having a too-short
	 * timeout value.
	 */
	if (host->quirks & SDHCI_QUIRK_BROKEN_TIMEOUT_VAL)
		return 0xE;

	/* Unspecified timeout, assume max */
	if (!data && !cmd->busy_timeout)
		return 0xE;

	/* timeout in us */
	if (!data)
		target_timeout = cmd->busy_timeout * 1000;
	else {
		target_timeout = DIV_ROUND_UP(data->timeout_ns, 1000);
		if (host->clock && data->timeout_clks) {
			unsigned long long val;

			/*
			 * data->timeout_clks is in units of clock cycles.
			 * host->clock is in Hz.  target_timeout is in us.
			 * Hence, us = 1000000 * cycles / Hz.  Round up.
			 */
			val = 1000000 * data->timeout_clks;
			if (do_div(val, host->clock))
				target_timeout++;
			target_timeout += val;
		}
	}

	/*
	 * Figure out needed cycles.
	 * We do this in steps in order to fit inside a 32 bit int.
	 * The first step is the minimum timeout, which will have a
	 * minimum resolution of 6 bits:
	 * (1) 2^13*1000 > 2^22,
	 * (2) host->timeout_clk < 2^16
	 *     =>
	 *     (1) / (2) > 2^6
	 */
	count = 0;
	current_timeout = (1 << 13) * 1000 / host->timeout_clk;
	while (current_timeout < target_timeout) {
		count++;
		current_timeout <<= 1;
		if (count >= 0xF)
			break;
	}

	if (count >= 0xF) {
		DBG("%s: Too large timeout 0x%x requested for CMD%d!\n",
		    mmc_hostname(host->mmc), count, cmd->opcode);
		count = 0xE;
	}

	return count;
}

static void sdhci_set_transfer_irqs(struct sdhci_host *host)
{
	u32 pio_irqs = SDHCI_INT_DATA_AVAIL | SDHCI_INT_SPACE_AVAIL;
	u32 dma_irqs = SDHCI_INT_DMA_END | SDHCI_INT_ADMA_ERROR;

	if (host->flags & SDHCI_REQ_USE_DMA)
		host->ier = (host->ier & ~pio_irqs) | dma_irqs;
	else
		host->ier = (host->ier & ~dma_irqs) | pio_irqs;

	sdhci_writel(host, host->ier, SDHCI_INT_ENABLE);
	sdhci_writel(host, host->ier, SDHCI_SIGNAL_ENABLE);
}

static void sdhci_set_timeout(struct sdhci_host *host, struct mmc_command *cmd)
{
	u8 count;

	if (host->ops->set_timeout) {
		host->ops->set_timeout(host, cmd);
	} else {
		count = sdhci_calc_timeout(host, cmd);
		sdhci_writeb(host, count, SDHCI_TIMEOUT_CONTROL);
	}
}

static void sdhci_prepare_data(struct sdhci_host *host, struct mmc_command *cmd)
{
	u8 ctrl;
	struct mmc_data *data = cmd->data;

	if (sdhci_data_line_cmd(cmd))
		sdhci_set_timeout(host, cmd);

	if (!data)
		return;

	WARN_ON(host->data);

	/* Sanity checks */
	BUG_ON(data->blksz * data->blocks > 524288);
	BUG_ON(data->blksz > host->mmc->max_blk_size);
	BUG_ON(data->blocks > 65535);

	host->data = data;
	host->data_early = 0;
	host->data->bytes_xfered = 0;

	if (host->flags & (SDHCI_USE_SDMA | SDHCI_USE_ADMA)) {
		struct scatterlist *sg;
		unsigned int length_mask, offset_mask;
		int i;

		host->flags |= SDHCI_REQ_USE_DMA;

		/*
		 * FIXME: This doesn't account for merging when mapping the
		 * scatterlist.
		 *
		 * The assumption here being that alignment and lengths are
		 * the same after DMA mapping to device address space.
		 */
		length_mask = 0;
		offset_mask = 0;
		if (host->flags & SDHCI_USE_ADMA) {
			if (host->quirks & SDHCI_QUIRK_32BIT_ADMA_SIZE) {
				length_mask = 3;
				/*
				 * As we use up to 3 byte chunks to work
				 * around alignment problems, we need to
				 * check the offset as well.
				 */
				offset_mask = 3;
			}
		} else {
			if (host->quirks & SDHCI_QUIRK_32BIT_DMA_SIZE)
				length_mask = 3;
			if (host->quirks & SDHCI_QUIRK_32BIT_DMA_ADDR)
				offset_mask = 3;
		}

		if (unlikely(length_mask | offset_mask)) {
			for_each_sg(data->sg, sg, data->sg_len, i) {
				if (sg->length & length_mask) {
					DBG("Reverting to PIO because of transfer size (%d)\n",
					    sg->length);
					host->flags &= ~SDHCI_REQ_USE_DMA;
					break;
				}
				if (sg->offset & offset_mask) {
					DBG("Reverting to PIO because of bad alignment\n");
					host->flags &= ~SDHCI_REQ_USE_DMA;
					break;
				}
			}
		}
	}

	if (host->flags & SDHCI_REQ_USE_DMA) {
		int sg_cnt = sdhci_pre_dma_transfer(host, data, COOKIE_MAPPED);

		if (sg_cnt <= 0) {
			/*
			 * This only happens when someone fed
			 * us an invalid request.
			 */
			WARN_ON(1);
			host->flags &= ~SDHCI_REQ_USE_DMA;
		} else if (host->flags & SDHCI_USE_ADMA) {
			sdhci_adma_table_pre(host, data, sg_cnt);

			sdhci_writel(host, host->adma_addr, SDHCI_ADMA_ADDRESS);
			if (host->flags & SDHCI_USE_64_BIT_DMA)
				sdhci_writel(host,
					     (u64)host->adma_addr >> 32,
					     SDHCI_ADMA_ADDRESS_HI);
		} else {
			WARN_ON(sg_cnt != 1);
			sdhci_writel(host, sg_dma_address(data->sg),
				SDHCI_DMA_ADDRESS);
		}
	}

	/*
	 * Always adjust the DMA selection as some controllers
	 * (e.g. JMicron) can't do PIO properly when the selection
	 * is ADMA.
	 */
	if (host->version >= SDHCI_SPEC_200) {
		ctrl = sdhci_readb(host, SDHCI_HOST_CONTROL);
		ctrl &= ~SDHCI_CTRL_DMA_MASK;
		if ((host->flags & SDHCI_REQ_USE_DMA) &&
			(host->flags & SDHCI_USE_ADMA)) {
			if (host->flags & SDHCI_USE_64_BIT_DMA)
				ctrl |= SDHCI_CTRL_ADMA64;
			else
				ctrl |= SDHCI_CTRL_ADMA32;
		} else {
			ctrl |= SDHCI_CTRL_SDMA;
		}
		sdhci_writeb(host, ctrl, SDHCI_HOST_CONTROL);
	}

	if (!(host->flags & SDHCI_REQ_USE_DMA)) {
		int flags;

		flags = SG_MITER_ATOMIC;
		if (host->data->flags & MMC_DATA_READ)
			flags |= SG_MITER_TO_SG;
		else
			flags |= SG_MITER_FROM_SG;
		sg_miter_start(&host->sg_miter, data->sg, data->sg_len, flags);
		host->blocks = data->blocks;
	}

	sdhci_set_transfer_irqs(host);

	/* Set the DMA boundary value and block size */
	sdhci_writew(host, SDHCI_MAKE_BLKSZ(SDHCI_DEFAULT_BOUNDARY_ARG,
		data->blksz), SDHCI_BLOCK_SIZE);
	sdhci_writew(host, data->blocks, SDHCI_BLOCK_COUNT);
}

static inline bool sdhci_auto_cmd12(struct sdhci_host *host,
				    struct mmc_request *mrq)
{
	return !mrq->sbc && (host->flags & SDHCI_AUTO_CMD12);
}

static void sdhci_set_transfer_mode(struct sdhci_host *host,
	struct mmc_command *cmd)
{
	u16 mode = 0;
	struct mmc_data *data = cmd->data;

	if (data == NULL) {
		if (host->quirks2 &
			SDHCI_QUIRK2_CLEAR_TRANSFERMODE_REG_BEFORE_CMD) {
			sdhci_writew(host, 0x0, SDHCI_TRANSFER_MODE);
		} else {
		/* clear Auto CMD settings for no data CMDs */
			mode = sdhci_readw(host, SDHCI_TRANSFER_MODE);
			sdhci_writew(host, mode & ~(SDHCI_TRNS_AUTO_CMD12 |
				SDHCI_TRNS_AUTO_CMD23), SDHCI_TRANSFER_MODE);
		}
		return;
	}

	WARN_ON(!host->data);

	if (!(host->quirks2 & SDHCI_QUIRK2_SUPPORT_SINGLE))
		mode = SDHCI_TRNS_BLK_CNT_EN;

	if (mmc_op_multi(cmd->opcode) || data->blocks > 1) {
		mode = SDHCI_TRNS_BLK_CNT_EN | SDHCI_TRNS_MULTI;
		/*
		 * If we are sending CMD23, CMD12 never gets sent
		 * on successful completion (so no Auto-CMD12).
		 */
		if (sdhci_auto_cmd12(host, cmd->mrq) &&
		    (cmd->opcode != SD_IO_RW_EXTENDED))
			mode |= SDHCI_TRNS_AUTO_CMD12;
		else if (cmd->mrq->sbc && (host->flags & SDHCI_AUTO_CMD23)) {
			mode |= SDHCI_TRNS_AUTO_CMD23;
			sdhci_writel(host, cmd->mrq->sbc->arg, SDHCI_ARGUMENT2);
		}
	}

	if (data->flags & MMC_DATA_READ)
		mode |= SDHCI_TRNS_READ;
	if (host->flags & SDHCI_REQ_USE_DMA)
		mode |= SDHCI_TRNS_DMA;

	sdhci_writew(host, mode, SDHCI_TRANSFER_MODE);
}

static bool sdhci_needs_reset(struct sdhci_host *host, struct mmc_request *mrq)
{
	return (!(host->flags & SDHCI_DEVICE_DEAD) &&
		((mrq->cmd && mrq->cmd->error) ||
		 (mrq->sbc && mrq->sbc->error) ||
		 (mrq->data && ((mrq->data->error && !mrq->data->stop) ||
				(mrq->data->stop && mrq->data->stop->error))) ||
		 (host->quirks & SDHCI_QUIRK_RESET_AFTER_REQUEST)));
}

static void __sdhci_finish_mrq(struct sdhci_host *host, struct mmc_request *mrq)
{
	int i;

	for (i = 0; i < SDHCI_MAX_MRQS; i++) {
		if (host->mrqs_done[i] == mrq) {
			WARN_ON(1);
			return;
		}
	}

	for (i = 0; i < SDHCI_MAX_MRQS; i++) {
		if (!host->mrqs_done[i]) {
			host->mrqs_done[i] = mrq;
			break;
		}
	}

	WARN_ON(i >= SDHCI_MAX_MRQS);

	tasklet_schedule(&host->finish_tasklet);
}

static void sdhci_finish_mrq(struct sdhci_host *host, struct mmc_request *mrq)
{
	if (host->cmd && host->cmd->mrq == mrq)
		host->cmd = NULL;

	if (host->data_cmd && host->data_cmd->mrq == mrq)
		host->data_cmd = NULL;

	if (host->data && host->data->mrq == mrq)
		host->data = NULL;

	if (sdhci_needs_reset(host, mrq))
		host->pending_reset = true;

	__sdhci_finish_mrq(host, mrq);
}

static void sdhci_finish_data(struct sdhci_host *host)
{
	struct mmc_command *data_cmd = host->data_cmd;
	struct mmc_data *data = host->data;

	host->data = NULL;
	host->data_cmd = NULL;

	if ((host->flags & (SDHCI_REQ_USE_DMA | SDHCI_USE_ADMA)) ==
	    (SDHCI_REQ_USE_DMA | SDHCI_USE_ADMA))
		sdhci_adma_table_post(host, data);

	/*
	 * The specification states that the block count register must
	 * be updated, but it does not specify at what point in the
	 * data flow. That makes the register entirely useless to read
	 * back so we have to assume that nothing made it to the card
	 * in the event of an error.
	 */
	if (data->error)
		data->bytes_xfered = 0;
	else
		data->bytes_xfered = data->blksz * data->blocks;

	/*
	 * Need to send CMD12 if -
	 * a) open-ended multiblock transfer (no CMD23)
	 * b) error in multiblock transfer
	 */
	if (data->stop &&
	    (data->error ||
	     !data->mrq->sbc)) {

		/*
		 * The controller needs a reset of internal state machines
		 * upon error conditions.
		 */
		if (data->error) {
			if (!host->cmd || host->cmd == data_cmd)
				sdhci_do_reset(host, SDHCI_RESET_CMD);
			sdhci_do_reset(host, SDHCI_RESET_DATA);
		}

		/* Avoid triggering warning in sdhci_send_command() */
		host->cmd = NULL;
		sdhci_send_command(host, data->stop);
	} else {
		sdhci_finish_mrq(host, data->mrq);
	}
}

static void sdhci_mod_timer(struct sdhci_host *host, struct mmc_request *mrq,
			    unsigned long timeout)
{
	if (sdhci_data_line_cmd(mrq->cmd))
		mod_timer(&host->data_timer, timeout);
	else
		mod_timer(&host->timer, timeout);
}

static void sdhci_del_timer(struct sdhci_host *host, struct mmc_request *mrq)
{
	if (sdhci_data_line_cmd(mrq->cmd))
		del_timer(&host->data_timer);
	else
		del_timer(&host->timer);
}

void sdhci_send_command(struct sdhci_host *host, struct mmc_command *cmd)
{
	int flags;
	u32 mask;
	unsigned long timeout;

	WARN_ON(host->cmd);

	/* Initially, a command has no error */
	cmd->error = 0;

	/* Wait max 10 ms */
	timeout = 10;

	mask = SDHCI_CMD_INHIBIT;
	if (sdhci_data_line_cmd(cmd))
		mask |= SDHCI_DATA_INHIBIT;

	/* We shouldn't wait for data inihibit for stop commands, even
	   though they might use busy signaling */
	if (cmd->mrq->data && (cmd == cmd->mrq->data->stop))
		mask &= ~SDHCI_DATA_INHIBIT;

	while (sdhci_readl(host, SDHCI_PRESENT_STATE) & mask) {
		if (timeout == 0) {
			pr_err("%s: Controller never released inhibit bit(s).\n",
			       mmc_hostname(host->mmc));
			sdhci_dumpregs(host);
			cmd->error = -EIO;
			sdhci_finish_mrq(host, cmd->mrq);
			return;
		}
		timeout--;
		mdelay(1);
	}

	timeout = jiffies;
	if (!cmd->data && cmd->busy_timeout > 9000)
		timeout += DIV_ROUND_UP(cmd->busy_timeout, 1000) * HZ + HZ;
	else
		timeout += 10 * HZ;
	sdhci_mod_timer(host, cmd->mrq, timeout);

	host->cmd = cmd;
	if (sdhci_data_line_cmd(cmd)) {
		WARN_ON(host->data_cmd);
		host->data_cmd = cmd;
	}

	sdhci_prepare_data(host, cmd);

	sdhci_writel(host, cmd->arg, SDHCI_ARGUMENT);

	sdhci_set_transfer_mode(host, cmd);

	if ((cmd->flags & MMC_RSP_136) && (cmd->flags & MMC_RSP_BUSY)) {
		pr_err("%s: Unsupported response type!\n",
			mmc_hostname(host->mmc));
		cmd->error = -EINVAL;
		sdhci_finish_mrq(host, cmd->mrq);
		return;
	}

	if (!(cmd->flags & MMC_RSP_PRESENT))
		flags = SDHCI_CMD_RESP_NONE;
	else if (cmd->flags & MMC_RSP_136)
		flags = SDHCI_CMD_RESP_LONG;
	else if (cmd->flags & MMC_RSP_BUSY)
		flags = SDHCI_CMD_RESP_SHORT_BUSY;
	else
		flags = SDHCI_CMD_RESP_SHORT;

	if (cmd->flags & MMC_RSP_CRC)
		flags |= SDHCI_CMD_CRC;
	if (cmd->flags & MMC_RSP_OPCODE)
		flags |= SDHCI_CMD_INDEX;

	/* CMD19 is special in that the Data Present Select should be set */
	if (cmd->data || cmd->opcode == MMC_SEND_TUNING_BLOCK ||
	    cmd->opcode == MMC_SEND_TUNING_BLOCK_HS200)
		flags |= SDHCI_CMD_DATA;

	sdhci_writew(host, SDHCI_MAKE_CMD(cmd->opcode, flags), SDHCI_COMMAND);
}
EXPORT_SYMBOL_GPL(sdhci_send_command);

static void sdhci_finish_command(struct sdhci_host *host)
{
	struct mmc_command *cmd = host->cmd;
	int i;

	host->cmd = NULL;

	if (cmd->flags & MMC_RSP_PRESENT) {
		if (cmd->flags & MMC_RSP_136) {
			/* CRC is stripped so we need to do some shifting. */
			for (i = 0;i < 4;i++) {
				cmd->resp[i] = sdhci_readl(host,
					SDHCI_RESPONSE + (3-i)*4) << 8;
				if (i != 3)
					cmd->resp[i] |=
						sdhci_readb(host,
						SDHCI_RESPONSE + (3-i)*4-1);
			}
		} else {
			cmd->resp[0] = sdhci_readl(host, SDHCI_RESPONSE);
		}
	}

	/*
	 * The host can send and interrupt when the busy state has
	 * ended, allowing us to wait without wasting CPU cycles.
	 * The busy signal uses DAT0 so this is similar to waiting
	 * for data to complete.
	 *
	 * Note: The 1.0 specification is a bit ambiguous about this
	 *       feature so there might be some problems with older
	 *       controllers.
	 */
	if (cmd->flags & MMC_RSP_BUSY) {
		if (cmd->data) {
			DBG("Cannot wait for busy signal when also doing a data transfer");
		} else if (!(host->quirks & SDHCI_QUIRK_NO_BUSY_IRQ) &&
			   cmd == host->data_cmd) {
			/* Command complete before busy is ended */
			return;
		}
	}

	/* Finished CMD23, now send actual command. */
	if (cmd == cmd->mrq->sbc) {
		sdhci_send_command(host, cmd->mrq->cmd);
	} else {

		/* Processed actual command. */
		if (host->data && host->data_early)
			sdhci_finish_data(host);

		if (!cmd->data)
			sdhci_finish_mrq(host, cmd->mrq);
	}
}

static u16 sdhci_get_preset_value(struct sdhci_host *host)
{
	u16 preset = 0;

	switch (host->timing) {
	case MMC_TIMING_UHS_SDR12:
		preset = sdhci_readw(host, SDHCI_PRESET_FOR_SDR12);
		break;
	case MMC_TIMING_UHS_SDR25:
		preset = sdhci_readw(host, SDHCI_PRESET_FOR_SDR25);
		break;
	case MMC_TIMING_UHS_SDR50:
		preset = sdhci_readw(host, SDHCI_PRESET_FOR_SDR50);
		break;
	case MMC_TIMING_UHS_SDR104:
	case MMC_TIMING_MMC_HS200:
		preset = sdhci_readw(host, SDHCI_PRESET_FOR_SDR104);
		break;
	case MMC_TIMING_UHS_DDR50:
	case MMC_TIMING_MMC_DDR52:
		preset = sdhci_readw(host, SDHCI_PRESET_FOR_DDR50);
		break;
	case MMC_TIMING_MMC_HS400:
		preset = sdhci_readw(host, SDHCI_PRESET_FOR_HS400);
		break;
	default:
		pr_warn("%s: Invalid UHS-I mode selected\n",
			mmc_hostname(host->mmc));
		preset = sdhci_readw(host, SDHCI_PRESET_FOR_SDR12);
		break;
	}
	return preset;
}

u16 sdhci_calc_clk(struct sdhci_host *host, unsigned int clock,
		   unsigned int *actual_clock)
{
	int div = 0; /* Initialized for compiler warning */
	int real_div = div, clk_mul = 1;
	u16 clk = 0;
	bool switch_base_clk = false;

	if (host->version >= SDHCI_SPEC_300) {
		if (host->preset_enabled) {
			u16 pre_val;

			clk = sdhci_readw(host, SDHCI_CLOCK_CONTROL);
			pre_val = sdhci_get_preset_value(host);
			div = (pre_val & SDHCI_PRESET_SDCLK_FREQ_MASK)
				>> SDHCI_PRESET_SDCLK_FREQ_SHIFT;
			if (host->clk_mul &&
				(pre_val & SDHCI_PRESET_CLKGEN_SEL_MASK)) {
				clk = SDHCI_PROG_CLOCK_MODE;
				real_div = div + 1;
				clk_mul = host->clk_mul;
			} else {
				real_div = max_t(int, 1, div << 1);
			}
			goto clock_set;
		}

		/*
		 * Check if the Host Controller supports Programmable Clock
		 * Mode.
		 */
		if (host->clk_mul) {
			for (div = 1; div <= 1024; div++) {
				if ((host->max_clk * host->clk_mul / div)
					<= clock)
					break;
			}
			if ((host->max_clk * host->clk_mul / div) <= clock) {
				/*
				 * Set Programmable Clock Mode in the Clock
				 * Control register.
				 */
				clk = SDHCI_PROG_CLOCK_MODE;
				real_div = div;
				clk_mul = host->clk_mul;
				div--;
			} else {
				/*
				 * Divisor can be too small to reach clock
				 * speed requirement. Then use the base clock.
				 */
				switch_base_clk = true;
			}
		}

		if (!host->clk_mul || switch_base_clk) {
			/* Version 3.00 divisors must be a multiple of 2. */
			if (host->max_clk <= clock)
				div = 1;
			else {
				for (div = 2; div < SDHCI_MAX_DIV_SPEC_300;
				     div += 2) {
					if ((host->max_clk / div) <= clock)
						break;
				}
			}
			real_div = div;
			div >>= 1;
			if ((host->quirks2 & SDHCI_QUIRK2_CLOCK_DIV_ZERO_BROKEN)
				&& !div && host->max_clk <= 25000000)
				div = 1;
		}
	} else {
		/* Version 2.00 divisors must be a power of 2. */
		for (div = 1; div < SDHCI_MAX_DIV_SPEC_200; div *= 2) {
			if ((host->max_clk / div) <= clock)
				break;
		}
		real_div = div;
		div >>= 1;
	}

clock_set:
	if (real_div)
		*actual_clock = (host->max_clk * clk_mul) / real_div;
	clk |= (div & SDHCI_DIV_MASK) << SDHCI_DIVIDER_SHIFT;
	clk |= ((div & SDHCI_DIV_HI_MASK) >> SDHCI_DIV_MASK_LEN)
		<< SDHCI_DIVIDER_HI_SHIFT;

	return clk;
}
EXPORT_SYMBOL_GPL(sdhci_calc_clk);

void sdhci_set_clock(struct sdhci_host *host, unsigned int clock)
{
	u16 clk;
	unsigned long timeout;

	host->mmc->actual_clock = 0;

	sdhci_writew(host, 0, SDHCI_CLOCK_CONTROL);

	if (clock == 0)
		return;

	clk = sdhci_calc_clk(host, clock, &host->mmc->actual_clock);

	clk |= SDHCI_CLOCK_INT_EN;
	sdhci_writew(host, clk, SDHCI_CLOCK_CONTROL);

	/* Wait max 20 ms */
	timeout = 20;
	while (!((clk = sdhci_readw(host, SDHCI_CLOCK_CONTROL))
		& SDHCI_CLOCK_INT_STABLE)) {
		if (timeout == 0) {
			pr_err("%s: Internal clock never stabilised.\n",
			       mmc_hostname(host->mmc));
			sdhci_dumpregs(host);
			return;
		}
		timeout--;
		mdelay(1);
	}

	clk |= SDHCI_CLOCK_CARD_EN;
	sdhci_writew(host, clk, SDHCI_CLOCK_CONTROL);
}
EXPORT_SYMBOL_GPL(sdhci_set_clock);

static void sdhci_set_power_reg(struct sdhci_host *host, unsigned char mode,
				unsigned short vdd)
{
	struct mmc_host *mmc = host->mmc;

	spin_unlock_irq(&host->lock);
	mmc_regulator_set_ocr(mmc, mmc->supply.vmmc, vdd);
	spin_lock_irq(&host->lock);

	if (mode != MMC_POWER_OFF)
		sdhci_writeb(host, SDHCI_POWER_ON, SDHCI_POWER_CONTROL);
	else
		sdhci_writeb(host, 0, SDHCI_POWER_CONTROL);
}

void sdhci_set_power(struct sdhci_host *host, unsigned char mode,
		     unsigned short vdd)
{
	u8 pwr = 0;

	if (mode != MMC_POWER_OFF) {
		switch (1 << vdd) {
		case MMC_VDD_165_195:
			pwr = SDHCI_POWER_180;
			break;
		case MMC_VDD_29_30:
		case MMC_VDD_30_31:
			pwr = SDHCI_POWER_300;
			break;
		case MMC_VDD_32_33:
		case MMC_VDD_33_34:
			pwr = SDHCI_POWER_330;
			break;
		default:
			WARN(1, "%s: Invalid vdd %#x\n",
			     mmc_hostname(host->mmc), vdd);
			break;
		}
	}

	if (host->pwr == pwr)
		return;

	host->pwr = pwr;

	if (pwr == 0) {
		sdhci_writeb(host, 0, SDHCI_POWER_CONTROL);
		if (host->quirks2 & SDHCI_QUIRK2_CARD_ON_NEEDS_BUS_ON)
			sdhci_runtime_pm_bus_off(host);
	} else {
		/*
		 * Spec says that we should clear the power reg before setting
		 * a new value. Some controllers don't seem to like this though.
		 */
		if (!(host->quirks & SDHCI_QUIRK_SINGLE_POWER_WRITE))
			sdhci_writeb(host, 0, SDHCI_POWER_CONTROL);

		/*
		 * At least the Marvell CaFe chip gets confused if we set the
		 * voltage and set turn on power at the same time, so set the
		 * voltage first.
		 */
		if (host->quirks & SDHCI_QUIRK_NO_SIMULT_VDD_AND_POWER)
			sdhci_writeb(host, pwr, SDHCI_POWER_CONTROL);

		pwr |= SDHCI_POWER_ON;

		sdhci_writeb(host, pwr, SDHCI_POWER_CONTROL);

		if (host->quirks2 & SDHCI_QUIRK2_CARD_ON_NEEDS_BUS_ON)
			sdhci_runtime_pm_bus_on(host);

		/*
		 * Some controllers need an extra 10ms delay of 10ms before
		 * they can apply clock after applying power
		 */
		if (host->quirks & SDHCI_QUIRK_DELAY_AFTER_POWER)
			mdelay(10);
	}
}
EXPORT_SYMBOL_GPL(sdhci_set_power);

static void __sdhci_set_power(struct sdhci_host *host, unsigned char mode,
			      unsigned short vdd)
{
	struct mmc_host *mmc = host->mmc;

	if (host->ops->set_power)
		host->ops->set_power(host, mode, vdd);
	else if (!IS_ERR(mmc->supply.vmmc))
		sdhci_set_power_reg(host, mode, vdd);
	else
		sdhci_set_power(host, mode, vdd);
}

/*****************************************************************************\
 *                                                                           *
 * MMC callbacks                                                             *
 *                                                                           *
\*****************************************************************************/

static void sdhci_request(struct mmc_host *mmc, struct mmc_request *mrq)
{
	struct sdhci_host *host;
	int present;
	unsigned long flags;

	host = mmc_priv(mmc);

	/* Firstly check card presence */
	present = mmc->ops->get_cd(mmc);

	spin_lock_irqsave(&host->lock, flags);

	sdhci_led_activate(host);

	/*
	 * Ensure we don't send the STOP for non-SET_BLOCK_COUNTED
	 * requests if Auto-CMD12 is enabled.
	 */
	if (sdhci_auto_cmd12(host, mrq)) {
		if (mrq->stop) {
			mrq->data->stop = NULL;
			mrq->stop = NULL;
		}
	}

	if (!present || host->flags & SDHCI_DEVICE_DEAD) {
		mrq->cmd->error = -ENOMEDIUM;
		sdhci_finish_mrq(host, mrq);
	} else {
		if (mrq->sbc && !(host->flags & SDHCI_AUTO_CMD23))
			sdhci_send_command(host, mrq->sbc);
		else
			sdhci_send_command(host, mrq->cmd);
	}

	mmiowb();
	spin_unlock_irqrestore(&host->lock, flags);
}

void sdhci_set_bus_width(struct sdhci_host *host, int width)
{
	u8 ctrl;

	ctrl = sdhci_readb(host, SDHCI_HOST_CONTROL);
	if (width == MMC_BUS_WIDTH_8) {
		ctrl &= ~SDHCI_CTRL_4BITBUS;
		if (host->version >= SDHCI_SPEC_300)
			ctrl |= SDHCI_CTRL_8BITBUS;
	} else {
		if (host->version >= SDHCI_SPEC_300)
			ctrl &= ~SDHCI_CTRL_8BITBUS;
		if (width == MMC_BUS_WIDTH_4)
			ctrl |= SDHCI_CTRL_4BITBUS;
		else
			ctrl &= ~SDHCI_CTRL_4BITBUS;
	}
	sdhci_writeb(host, ctrl, SDHCI_HOST_CONTROL);
}
EXPORT_SYMBOL_GPL(sdhci_set_bus_width);

void sdhci_set_uhs_signaling(struct sdhci_host *host, unsigned timing)
{
	u16 ctrl_2;

	ctrl_2 = sdhci_readw(host, SDHCI_HOST_CONTROL2);
	/* Select Bus Speed Mode for host */
	ctrl_2 &= ~SDHCI_CTRL_UHS_MASK;
	if ((timing == MMC_TIMING_MMC_HS200) ||
	    (timing == MMC_TIMING_UHS_SDR104))
		ctrl_2 |= SDHCI_CTRL_UHS_SDR104;
	else if (timing == MMC_TIMING_UHS_SDR12)
		ctrl_2 |= SDHCI_CTRL_UHS_SDR12;
	else if (timing == MMC_TIMING_UHS_SDR25)
		ctrl_2 |= SDHCI_CTRL_UHS_SDR25;
	else if (timing == MMC_TIMING_UHS_SDR50)
		ctrl_2 |= SDHCI_CTRL_UHS_SDR50;
	else if ((timing == MMC_TIMING_UHS_DDR50) ||
		 (timing == MMC_TIMING_MMC_DDR52))
		ctrl_2 |= SDHCI_CTRL_UHS_DDR50;
	else if (timing == MMC_TIMING_MMC_HS400)
		ctrl_2 |= SDHCI_CTRL_HS400; /* Non-standard */
	sdhci_writew(host, ctrl_2, SDHCI_HOST_CONTROL2);
}
EXPORT_SYMBOL_GPL(sdhci_set_uhs_signaling);

static void sdhci_set_ios(struct mmc_host *mmc, struct mmc_ios *ios)
{
	struct sdhci_host *host = mmc_priv(mmc);
	unsigned long flags;
	u8 ctrl;

	spin_lock_irqsave(&host->lock, flags);

	if (host->flags & SDHCI_DEVICE_DEAD) {
		spin_unlock_irqrestore(&host->lock, flags);
		if (!IS_ERR(mmc->supply.vmmc) &&
		    ios->power_mode == MMC_POWER_OFF)
			mmc_regulator_set_ocr(mmc, mmc->supply.vmmc, 0);
		return;
	}

	/*
	 * Reset the chip on each power off.
	 * Should clear out any weird states.
	 */
	if (ios->power_mode == MMC_POWER_OFF) {
		sdhci_writel(host, 0, SDHCI_SIGNAL_ENABLE);
		sdhci_reinit(host);
	}

	if (host->version >= SDHCI_SPEC_300 &&
		(ios->power_mode == MMC_POWER_UP) &&
		!(host->quirks2 & SDHCI_QUIRK2_PRESET_VALUE_BROKEN))
		sdhci_enable_preset_value(host, false);

	if (!ios->clock || ios->clock != host->clock) {
		host->ops->set_clock(host, ios->clock);
		host->clock = ios->clock;

		if (host->quirks & SDHCI_QUIRK_DATA_TIMEOUT_USES_SDCLK &&
		    host->clock) {
			host->timeout_clk = host->mmc->actual_clock ?
						host->mmc->actual_clock / 1000 :
						host->clock / 1000;
			host->mmc->max_busy_timeout =
				host->ops->get_max_timeout_count ?
				host->ops->get_max_timeout_count(host) :
				1 << 27;
			host->mmc->max_busy_timeout /= host->timeout_clk;
		}
	}

	__sdhci_set_power(host, ios->power_mode, ios->vdd);

	if (host->ops->platform_send_init_74_clocks)
		host->ops->platform_send_init_74_clocks(host, ios->power_mode);

	host->ops->set_bus_width(host, ios->bus_width);

	ctrl = sdhci_readb(host, SDHCI_HOST_CONTROL);

	if ((ios->timing == MMC_TIMING_SD_HS ||
	     ios->timing == MMC_TIMING_MMC_HS)
	    && !(host->quirks & SDHCI_QUIRK_NO_HISPD_BIT))
		ctrl |= SDHCI_CTRL_HISPD;
	else
		ctrl &= ~SDHCI_CTRL_HISPD;

	if (host->version >= SDHCI_SPEC_300) {
		u16 clk, ctrl_2;

		/* In case of UHS-I modes, set High Speed Enable */
		if ((ios->timing == MMC_TIMING_MMC_HS400) ||
		    (ios->timing == MMC_TIMING_MMC_HS200) ||
		    (ios->timing == MMC_TIMING_MMC_DDR52) ||
		    (ios->timing == MMC_TIMING_UHS_SDR50) ||
		    (ios->timing == MMC_TIMING_UHS_SDR104) ||
		    (ios->timing == MMC_TIMING_UHS_DDR50) ||
		    (ios->timing == MMC_TIMING_UHS_SDR25))
			ctrl |= SDHCI_CTRL_HISPD;

		if (!host->preset_enabled) {
			sdhci_writeb(host, ctrl, SDHCI_HOST_CONTROL);
			/*
			 * We only need to set Driver Strength if the
			 * preset value enable is not set.
			 */
			ctrl_2 = sdhci_readw(host, SDHCI_HOST_CONTROL2);
			ctrl_2 &= ~SDHCI_CTRL_DRV_TYPE_MASK;
			if (ios->drv_type == MMC_SET_DRIVER_TYPE_A)
				ctrl_2 |= SDHCI_CTRL_DRV_TYPE_A;
			else if (ios->drv_type == MMC_SET_DRIVER_TYPE_B)
				ctrl_2 |= SDHCI_CTRL_DRV_TYPE_B;
			else if (ios->drv_type == MMC_SET_DRIVER_TYPE_C)
				ctrl_2 |= SDHCI_CTRL_DRV_TYPE_C;
			else if (ios->drv_type == MMC_SET_DRIVER_TYPE_D)
				ctrl_2 |= SDHCI_CTRL_DRV_TYPE_D;
			else {
				pr_warn("%s: invalid driver type, default to driver type B\n",
					mmc_hostname(mmc));
				ctrl_2 |= SDHCI_CTRL_DRV_TYPE_B;
			}

			sdhci_writew(host, ctrl_2, SDHCI_HOST_CONTROL2);
		} else {
			/*
			 * According to SDHC Spec v3.00, if the Preset Value
			 * Enable in the Host Control 2 register is set, we
			 * need to reset SD Clock Enable before changing High
			 * Speed Enable to avoid generating clock gliches.
			 */

			/* Reset SD Clock Enable */
			clk = sdhci_readw(host, SDHCI_CLOCK_CONTROL);
			clk &= ~SDHCI_CLOCK_CARD_EN;
			sdhci_writew(host, clk, SDHCI_CLOCK_CONTROL);

			sdhci_writeb(host, ctrl, SDHCI_HOST_CONTROL);

			/* Re-enable SD Clock */
			host->ops->set_clock(host, host->clock);
		}

		/* Reset SD Clock Enable */
		clk = sdhci_readw(host, SDHCI_CLOCK_CONTROL);
		clk &= ~SDHCI_CLOCK_CARD_EN;
		sdhci_writew(host, clk, SDHCI_CLOCK_CONTROL);

		host->ops->set_uhs_signaling(host, ios->timing);
		host->timing = ios->timing;

		if (!(host->quirks2 & SDHCI_QUIRK2_PRESET_VALUE_BROKEN) &&
				((ios->timing == MMC_TIMING_UHS_SDR12) ||
				 (ios->timing == MMC_TIMING_UHS_SDR25) ||
				 (ios->timing == MMC_TIMING_UHS_SDR50) ||
				 (ios->timing == MMC_TIMING_UHS_SDR104) ||
				 (ios->timing == MMC_TIMING_UHS_DDR50) ||
				 (ios->timing == MMC_TIMING_MMC_DDR52))) {
			u16 preset;

			sdhci_enable_preset_value(host, true);
			preset = sdhci_get_preset_value(host);
			ios->drv_type = (preset & SDHCI_PRESET_DRV_MASK)
				>> SDHCI_PRESET_DRV_SHIFT;
		}

		/* Re-enable SD Clock */
		host->ops->set_clock(host, host->clock);
	} else
		sdhci_writeb(host, ctrl, SDHCI_HOST_CONTROL);

	/*
	 * Some (ENE) controllers go apeshit on some ios operation,
	 * signalling timeout and CRC errors even on CMD0. Resetting
	 * it on each ios seems to solve the problem.
	 */
	if (host->quirks & SDHCI_QUIRK_RESET_CMD_DATA_ON_IOS)
		sdhci_do_reset(host, SDHCI_RESET_CMD | SDHCI_RESET_DATA);

	mmiowb();
	spin_unlock_irqrestore(&host->lock, flags);
}

static int sdhci_get_cd(struct mmc_host *mmc)
{
	struct sdhci_host *host = mmc_priv(mmc);
	int gpio_cd = mmc_gpio_get_cd(mmc);

	if (host->flags & SDHCI_DEVICE_DEAD)
		return 0;

	/* If nonremovable, assume that the card is always present. */
	if (!mmc_card_is_removable(host->mmc))
		return 1;

	/*
	 * Try slot gpio detect, if defined it take precedence
	 * over build in controller functionality
	 */
	if (gpio_cd >= 0)
		return !!gpio_cd;

	/* If polling, assume that the card is always present. */
	if (host->quirks & SDHCI_QUIRK_BROKEN_CARD_DETECTION)
		return 1;

	/* Host native card detect */
	return !!(sdhci_readl(host, SDHCI_PRESENT_STATE) & SDHCI_CARD_PRESENT);
}

static int sdhci_check_ro(struct sdhci_host *host)
{
	unsigned long flags;
	int is_readonly;

	spin_lock_irqsave(&host->lock, flags);

	if (host->flags & SDHCI_DEVICE_DEAD)
		is_readonly = 0;
	else if (host->ops->get_ro)
		is_readonly = host->ops->get_ro(host);
	else
		is_readonly = !(sdhci_readl(host, SDHCI_PRESENT_STATE)
				& SDHCI_WRITE_PROTECT);

	spin_unlock_irqrestore(&host->lock, flags);

	/* This quirk needs to be replaced by a callback-function later */
	return host->quirks & SDHCI_QUIRK_INVERTED_WRITE_PROTECT ?
		!is_readonly : is_readonly;
}

#define SAMPLE_COUNT	5

static int sdhci_get_ro(struct mmc_host *mmc)
{
	struct sdhci_host *host = mmc_priv(mmc);
	int i, ro_count;

	if (!(host->quirks & SDHCI_QUIRK_UNSTABLE_RO_DETECT))
		return sdhci_check_ro(host);

	ro_count = 0;
	for (i = 0; i < SAMPLE_COUNT; i++) {
		if (sdhci_check_ro(host)) {
			if (++ro_count > SAMPLE_COUNT / 2)
				return 1;
		}
		msleep(30);
	}
	return 0;
}

static void sdhci_hw_reset(struct mmc_host *mmc)
{
	struct sdhci_host *host = mmc_priv(mmc);

	if (host->ops && host->ops->hw_reset)
		host->ops->hw_reset(host);
}

static void sdhci_enable_sdio_irq_nolock(struct sdhci_host *host, int enable)
{
	if (!(host->flags & SDHCI_DEVICE_DEAD)) {
		if (enable)
			host->ier |= SDHCI_INT_CARD_INT;
		else
			host->ier &= ~SDHCI_INT_CARD_INT;

		sdhci_writel(host, host->ier, SDHCI_INT_ENABLE);
		sdhci_writel(host, host->ier, SDHCI_SIGNAL_ENABLE);
		mmiowb();
	}
}

static void sdhci_enable_sdio_irq(struct mmc_host *mmc, int enable)
{
	struct sdhci_host *host = mmc_priv(mmc);
	unsigned long flags;

	spin_lock_irqsave(&host->lock, flags);
	if (enable)
		host->flags |= SDHCI_SDIO_IRQ_ENABLED;
	else
		host->flags &= ~SDHCI_SDIO_IRQ_ENABLED;

	sdhci_enable_sdio_irq_nolock(host, enable);
	spin_unlock_irqrestore(&host->lock, flags);
}

static int sdhci_start_signal_voltage_switch(struct mmc_host *mmc,
					     struct mmc_ios *ios)
{
	struct sdhci_host *host = mmc_priv(mmc);
	u16 ctrl;
	int ret;

	/*
	 * Signal Voltage Switching is only applicable for Host Controllers
	 * v3.00 and above.
	 */
	if (host->version < SDHCI_SPEC_300)
		return 0;

	ctrl = sdhci_readw(host, SDHCI_HOST_CONTROL2);

	switch (ios->signal_voltage) {
	case MMC_SIGNAL_VOLTAGE_330:
		if (!(host->flags & SDHCI_SIGNALING_330))
			return -EINVAL;
		/* Set 1.8V Signal Enable in the Host Control2 register to 0 */
		ctrl &= ~SDHCI_CTRL_VDD_180;
		sdhci_writew(host, ctrl, SDHCI_HOST_CONTROL2);

		if (!IS_ERR(mmc->supply.vqmmc)) {
			ret = mmc_regulator_set_vqmmc(mmc, ios);
			if (ret) {
				pr_warn("%s: Switching to 3.3V signalling voltage failed\n",
					mmc_hostname(mmc));
				return -EIO;
			}
		}
		/* Wait for 5ms */
		usleep_range(5000, 5500);

		/* 3.3V regulator output should be stable within 5 ms */
		ctrl = sdhci_readw(host, SDHCI_HOST_CONTROL2);
		if (!(ctrl & SDHCI_CTRL_VDD_180))
			return 0;

		pr_warn("%s: 3.3V regulator output did not became stable\n",
			mmc_hostname(mmc));

		return -EAGAIN;
	case MMC_SIGNAL_VOLTAGE_180:
		if (!(host->flags & SDHCI_SIGNALING_180))
			return -EINVAL;
		if (!IS_ERR(mmc->supply.vqmmc)) {
			ret = mmc_regulator_set_vqmmc(mmc, ios);
			if (ret) {
				pr_warn("%s: Switching to 1.8V signalling voltage failed\n",
					mmc_hostname(mmc));
				return -EIO;
			}
		}

		/*
		 * Enable 1.8V Signal Enable in the Host Control2
		 * register
		 */
		ctrl |= SDHCI_CTRL_VDD_180;
		sdhci_writew(host, ctrl, SDHCI_HOST_CONTROL2);

		/* Some controller need to do more when switching */
		if (host->ops->voltage_switch)
			host->ops->voltage_switch(host);

		/* 1.8V regulator output should be stable within 5 ms */
		ctrl = sdhci_readw(host, SDHCI_HOST_CONTROL2);
		if (ctrl & SDHCI_CTRL_VDD_180)
			return 0;

		pr_warn("%s: 1.8V regulator output did not became stable\n",
			mmc_hostname(mmc));

		return -EAGAIN;
	case MMC_SIGNAL_VOLTAGE_120:
		if (!(host->flags & SDHCI_SIGNALING_120))
			return -EINVAL;
		if (!IS_ERR(mmc->supply.vqmmc)) {
			ret = mmc_regulator_set_vqmmc(mmc, ios);
			if (ret) {
				pr_warn("%s: Switching to 1.2V signalling voltage failed\n",
					mmc_hostname(mmc));
				return -EIO;
			}
		}
		return 0;
	default:
		/* No signal voltage switch required */
		return 0;
	}
}

static int sdhci_card_busy(struct mmc_host *mmc)
{
	struct sdhci_host *host = mmc_priv(mmc);
	u32 present_state;

	/* Check whether DAT[0] is 0 */
	present_state = sdhci_readl(host, SDHCI_PRESENT_STATE);

	return !(present_state & SDHCI_DATA_0_LVL_MASK);
}

static int sdhci_prepare_hs400_tuning(struct mmc_host *mmc, struct mmc_ios *ios)
{
	struct sdhci_host *host = mmc_priv(mmc);
	unsigned long flags;

	spin_lock_irqsave(&host->lock, flags);
	host->flags |= SDHCI_HS400_TUNING;
	spin_unlock_irqrestore(&host->lock, flags);

	return 0;
}

static int sdhci_execute_tuning(struct mmc_host *mmc, u32 opcode)
{
	struct sdhci_host *host = mmc_priv(mmc);
	u16 ctrl;
	int tuning_loop_counter = MAX_TUNING_LOOP;
	int err = 0;
	unsigned long flags;
	unsigned int tuning_count = 0;
	bool hs400_tuning;

	spin_lock_irqsave(&host->lock, flags);

	hs400_tuning = host->flags & SDHCI_HS400_TUNING;
	host->flags &= ~SDHCI_HS400_TUNING;

	if (host->tuning_mode == SDHCI_TUNING_MODE_1)
		tuning_count = host->tuning_count;

	/*
	 * The Host Controller needs tuning in case of SDR104 and DDR50
	 * mode, and for SDR50 mode when Use Tuning for SDR50 is set in
	 * the Capabilities register.
	 * If the Host Controller supports the HS200 mode then the
	 * tuning function has to be executed.
	 */
	switch (host->timing) {
	/* HS400 tuning is done in HS200 mode */
	case MMC_TIMING_MMC_HS400:
		err = -EINVAL;
		goto out_unlock;

	case MMC_TIMING_MMC_HS200:
		/*
		 * Periodic re-tuning for HS400 is not expected to be needed, so
		 * disable it here.
		 */
		if (hs400_tuning)
			tuning_count = 0;
		break;

	case MMC_TIMING_UHS_SDR104:
	case MMC_TIMING_UHS_DDR50:
		break;

	case MMC_TIMING_UHS_SDR50:
		if (host->flags & SDHCI_SDR50_NEEDS_TUNING)
			break;
		/* FALLTHROUGH */

	default:
		goto out_unlock;
	}

	if (host->ops->platform_execute_tuning) {
		spin_unlock_irqrestore(&host->lock, flags);
		err = host->ops->platform_execute_tuning(host, opcode);
		return err;
	}

	ctrl = sdhci_readw(host, SDHCI_HOST_CONTROL2);
	ctrl |= SDHCI_CTRL_EXEC_TUNING;
	if (host->quirks2 & SDHCI_QUIRK2_TUNING_WORK_AROUND)
		ctrl |= SDHCI_CTRL_TUNED_CLK;
	sdhci_writew(host, ctrl, SDHCI_HOST_CONTROL2);

	/*
	 * As per the Host Controller spec v3.00, tuning command
	 * generates Buffer Read Ready interrupt, so enable that.
	 *
	 * Note: The spec clearly says that when tuning sequence
	 * is being performed, the controller does not generate
	 * interrupts other than Buffer Read Ready interrupt. But
	 * to make sure we don't hit a controller bug, we _only_
	 * enable Buffer Read Ready interrupt here.
	 */
	sdhci_writel(host, SDHCI_INT_DATA_AVAIL, SDHCI_INT_ENABLE);
	sdhci_writel(host, SDHCI_INT_DATA_AVAIL, SDHCI_SIGNAL_ENABLE);

	/*
	 * Issue CMD19 repeatedly till Execute Tuning is set to 0 or the number
	 * of loops reaches 40 times.
	 */
	do {
		struct mmc_command cmd = {0};
		struct mmc_request mrq = {NULL};

		cmd.opcode = opcode;
		cmd.arg = 0;
		cmd.flags = MMC_RSP_R1 | MMC_CMD_ADTC;
		cmd.retries = 0;
		cmd.data = NULL;
		cmd.mrq = &mrq;
		cmd.error = 0;

		if (tuning_loop_counter-- == 0)
			break;

		mrq.cmd = &cmd;

		/*
		 * In response to CMD19, the card sends 64 bytes of tuning
		 * block to the Host Controller. So we set the block size
		 * to 64 here.
		 */
		if (cmd.opcode == MMC_SEND_TUNING_BLOCK_HS200) {
			if (mmc->ios.bus_width == MMC_BUS_WIDTH_8)
				sdhci_writew(host, SDHCI_MAKE_BLKSZ(7, 128),
					     SDHCI_BLOCK_SIZE);
			else if (mmc->ios.bus_width == MMC_BUS_WIDTH_4)
				sdhci_writew(host, SDHCI_MAKE_BLKSZ(7, 64),
					     SDHCI_BLOCK_SIZE);
		} else {
			sdhci_writew(host, SDHCI_MAKE_BLKSZ(7, 64),
				     SDHCI_BLOCK_SIZE);
		}

		/*
		 * The tuning block is sent by the card to the host controller.
		 * So we set the TRNS_READ bit in the Transfer Mode register.
		 * This also takes care of setting DMA Enable and Multi Block
		 * Select in the same register to 0.
		 */
		sdhci_writew(host, SDHCI_TRNS_READ, SDHCI_TRANSFER_MODE);

		sdhci_send_command(host, &cmd);

		host->cmd = NULL;
		sdhci_del_timer(host, &mrq);

		spin_unlock_irqrestore(&host->lock, flags);
		/* Wait for Buffer Read Ready interrupt */
		wait_event_interruptible_timeout(host->buf_ready_int,
					(host->tuning_done == 1),
					msecs_to_jiffies(50));
		spin_lock_irqsave(&host->lock, flags);

		if (!host->tuning_done) {
			pr_info(DRIVER_NAME ": Timeout waiting for Buffer Read Ready interrupt during tuning procedure, falling back to fixed sampling clock\n");
			ctrl = sdhci_readw(host, SDHCI_HOST_CONTROL2);
			ctrl &= ~SDHCI_CTRL_TUNED_CLK;
			ctrl &= ~SDHCI_CTRL_EXEC_TUNING;
			sdhci_writew(host, ctrl, SDHCI_HOST_CONTROL2);

			err = -EIO;
			goto out;
		}

		host->tuning_done = 0;

		ctrl = sdhci_readw(host, SDHCI_HOST_CONTROL2);

		/* eMMC spec does not require a delay between tuning cycles */
		if (opcode == MMC_SEND_TUNING_BLOCK)
			mdelay(1);
	} while (ctrl & SDHCI_CTRL_EXEC_TUNING);

	/*
	 * The Host Driver has exhausted the maximum number of loops allowed,
	 * so use fixed sampling frequency.
	 */
	if (tuning_loop_counter < 0) {
		ctrl &= ~SDHCI_CTRL_TUNED_CLK;
		sdhci_writew(host, ctrl, SDHCI_HOST_CONTROL2);
	}
	if (!(ctrl & SDHCI_CTRL_TUNED_CLK)) {
		pr_info(DRIVER_NAME ": Tuning procedure failed, falling back to fixed sampling clock\n");
		err = -EIO;
	}

out:
	if (tuning_count) {
		/*
		 * In case tuning fails, host controllers which support
		 * re-tuning can try tuning again at a later time, when the
		 * re-tuning timer expires.  So for these controllers, we
		 * return 0. Since there might be other controllers who do not
		 * have this capability, we return error for them.
		 */
		err = 0;
	}

	host->mmc->retune_period = err ? 0 : tuning_count;

	sdhci_writel(host, host->ier, SDHCI_INT_ENABLE);
	sdhci_writel(host, host->ier, SDHCI_SIGNAL_ENABLE);
out_unlock:
	spin_unlock_irqrestore(&host->lock, flags);
	return err;
}

static int sdhci_select_drive_strength(struct mmc_card *card,
				       unsigned int max_dtr, int host_drv,
				       int card_drv, int *drv_type)
{
	struct sdhci_host *host = mmc_priv(card->host);

	if (!host->ops->select_drive_strength)
		return 0;

	return host->ops->select_drive_strength(host, card, max_dtr, host_drv,
						card_drv, drv_type);
}

static void sdhci_enable_preset_value(struct sdhci_host *host, bool enable)
{
	/* Host Controller v3.00 defines preset value registers */
	if (host->version < SDHCI_SPEC_300)
		return;

	/*
	 * We only enable or disable Preset Value if they are not already
	 * enabled or disabled respectively. Otherwise, we bail out.
	 */
	if (host->preset_enabled != enable) {
		u16 ctrl = sdhci_readw(host, SDHCI_HOST_CONTROL2);

		if (enable)
			ctrl |= SDHCI_CTRL_PRESET_VAL_ENABLE;
		else
			ctrl &= ~SDHCI_CTRL_PRESET_VAL_ENABLE;

		sdhci_writew(host, ctrl, SDHCI_HOST_CONTROL2);

		if (enable)
			host->flags |= SDHCI_PV_ENABLED;
		else
			host->flags &= ~SDHCI_PV_ENABLED;

		host->preset_enabled = enable;
	}
}

static void sdhci_post_req(struct mmc_host *mmc, struct mmc_request *mrq,
				int err)
{
	struct sdhci_host *host = mmc_priv(mmc);
	struct mmc_data *data = mrq->data;

	if (data->host_cookie != COOKIE_UNMAPPED)
		dma_unmap_sg(mmc_dev(host->mmc), data->sg, data->sg_len,
			     data->flags & MMC_DATA_WRITE ?
			       DMA_TO_DEVICE : DMA_FROM_DEVICE);

	data->host_cookie = COOKIE_UNMAPPED;
}

static void sdhci_pre_req(struct mmc_host *mmc, struct mmc_request *mrq,
			       bool is_first_req)
{
	struct sdhci_host *host = mmc_priv(mmc);

	mrq->data->host_cookie = COOKIE_UNMAPPED;

	if (host->flags & SDHCI_REQ_USE_DMA)
		sdhci_pre_dma_transfer(host, mrq->data, COOKIE_PRE_MAPPED);
}

static inline bool sdhci_has_requests(struct sdhci_host *host)
{
	return host->cmd || host->data_cmd;
}

static void sdhci_error_out_mrqs(struct sdhci_host *host, int err)
{
	if (host->data_cmd) {
		host->data_cmd->error = err;
		sdhci_finish_mrq(host, host->data_cmd->mrq);
	}

	if (host->cmd) {
		host->cmd->error = err;
		sdhci_finish_mrq(host, host->cmd->mrq);
	}
}

static void sdhci_card_event(struct mmc_host *mmc)
{
	struct sdhci_host *host = mmc_priv(mmc);
	unsigned long flags;
	int present;

	/* First check if client has provided their own card event */
	if (host->ops->card_event)
		host->ops->card_event(host);

	present = mmc->ops->get_cd(mmc);

	spin_lock_irqsave(&host->lock, flags);

	/* Check sdhci_has_requests() first in case we are runtime suspended */
	if (sdhci_has_requests(host) && !present) {
		pr_err("%s: Card removed during transfer!\n",
			mmc_hostname(host->mmc));
		pr_err("%s: Resetting controller.\n",
			mmc_hostname(host->mmc));

		sdhci_do_reset(host, SDHCI_RESET_CMD);
		sdhci_do_reset(host, SDHCI_RESET_DATA);

		sdhci_error_out_mrqs(host, -ENOMEDIUM);
	}

	spin_unlock_irqrestore(&host->lock, flags);
}

static const struct mmc_host_ops sdhci_ops = {
	.request	= sdhci_request,
	.post_req	= sdhci_post_req,
	.pre_req	= sdhci_pre_req,
	.set_ios	= sdhci_set_ios,
	.get_cd		= sdhci_get_cd,
	.get_ro		= sdhci_get_ro,
	.hw_reset	= sdhci_hw_reset,
	.enable_sdio_irq = sdhci_enable_sdio_irq,
	.start_signal_voltage_switch	= sdhci_start_signal_voltage_switch,
	.prepare_hs400_tuning		= sdhci_prepare_hs400_tuning,
	.execute_tuning			= sdhci_execute_tuning,
	.select_drive_strength		= sdhci_select_drive_strength,
	.card_event			= sdhci_card_event,
	.card_busy	= sdhci_card_busy,
};

/*****************************************************************************\
 *                                                                           *
 * Tasklets                                                                  *
 *                                                                           *
\*****************************************************************************/

static bool sdhci_request_done(struct sdhci_host *host)
{
	unsigned long flags;
	struct mmc_request *mrq;
	int i;

	spin_lock_irqsave(&host->lock, flags);

	for (i = 0; i < SDHCI_MAX_MRQS; i++) {
		mrq = host->mrqs_done[i];
		if (mrq) {
			host->mrqs_done[i] = NULL;
			break;
		}
	}

	if (!mrq) {
		spin_unlock_irqrestore(&host->lock, flags);
		return true;
	}

	sdhci_del_timer(host, mrq);

	/*
	 * Always unmap the data buffers if they were mapped by
	 * sdhci_prepare_data() whenever we finish with a request.
	 * This avoids leaking DMA mappings on error.
	 */
	if (host->flags & SDHCI_REQ_USE_DMA) {
		struct mmc_data *data = mrq->data;

		if (data && data->host_cookie == COOKIE_MAPPED) {
			dma_unmap_sg(mmc_dev(host->mmc), data->sg, data->sg_len,
				     (data->flags & MMC_DATA_READ) ?
				     DMA_FROM_DEVICE : DMA_TO_DEVICE);
			data->host_cookie = COOKIE_UNMAPPED;
		}
	}

	/*
	 * The controller needs a reset of internal state machines
	 * upon error conditions.
	 */
	if (sdhci_needs_reset(host, mrq)) {
		/* Some controllers need this kick or reset won't work here */
		if (host->quirks & SDHCI_QUIRK_CLOCK_BEFORE_RESET)
			/* This is to force an update */
			host->ops->set_clock(host, host->clock);

		/* Spec says we should do both at the same time, but Ricoh
		   controllers do not like that. */
		if (!host->cmd)
			sdhci_do_reset(host, SDHCI_RESET_CMD);
		if (!host->data_cmd)
			sdhci_do_reset(host, SDHCI_RESET_DATA);

		host->pending_reset = false;
	}

	if (!sdhci_has_requests(host))
		sdhci_led_deactivate(host);

	mmiowb();
	spin_unlock_irqrestore(&host->lock, flags);

	mmc_request_done(host->mmc, mrq);

	return false;
}

static void sdhci_tasklet_finish(unsigned long param)
{
	struct sdhci_host *host = (struct sdhci_host *)param;

	while (!sdhci_request_done(host))
		;
}

static void sdhci_timeout_timer(unsigned long data)
{
	struct sdhci_host *host;
	unsigned long flags;

	host = (struct sdhci_host*)data;

	spin_lock_irqsave(&host->lock, flags);

	if (host->cmd && !sdhci_data_line_cmd(host->cmd)) {
		pr_err("%s: Timeout waiting for hardware cmd interrupt.\n",
		       mmc_hostname(host->mmc));
		sdhci_dumpregs(host);

		host->cmd->error = -ETIMEDOUT;
		sdhci_finish_mrq(host, host->cmd->mrq);
	}

	mmiowb();
	spin_unlock_irqrestore(&host->lock, flags);
}

static void sdhci_timeout_data_timer(unsigned long data)
{
	struct sdhci_host *host;
	unsigned long flags;

	host = (struct sdhci_host *)data;

	spin_lock_irqsave(&host->lock, flags);

	if (host->data || host->data_cmd ||
	    (host->cmd && sdhci_data_line_cmd(host->cmd))) {
		pr_err("%s: Timeout waiting for hardware interrupt.\n",
		       mmc_hostname(host->mmc));
		sdhci_dumpregs(host);

		if (host->data) {
			host->data->error = -ETIMEDOUT;
			sdhci_finish_data(host);
		} else if (host->data_cmd) {
			host->data_cmd->error = -ETIMEDOUT;
			sdhci_finish_mrq(host, host->data_cmd->mrq);
		} else {
			host->cmd->error = -ETIMEDOUT;
			sdhci_finish_mrq(host, host->cmd->mrq);
		}
	}

	mmiowb();
	spin_unlock_irqrestore(&host->lock, flags);
}

/*****************************************************************************\
 *                                                                           *
 * Interrupt handling                                                        *
 *                                                                           *
\*****************************************************************************/

static void sdhci_cmd_irq(struct sdhci_host *host, u32 intmask, u32 *mask)
{
	if (!host->cmd) {
		/*
		 * SDHCI recovers from errors by resetting the cmd and data
		 * circuits.  Until that is done, there very well might be more
		 * interrupts, so ignore them in that case.
		 */
		if (host->pending_reset)
			return;
		pr_err("%s: Got command interrupt 0x%08x even though no command operation was in progress.\n",
		       mmc_hostname(host->mmc), (unsigned)intmask);
		sdhci_dumpregs(host);
		return;
	}

	if (intmask & (SDHCI_INT_TIMEOUT | SDHCI_INT_CRC |
		       SDHCI_INT_END_BIT | SDHCI_INT_INDEX)) {
		if (intmask & SDHCI_INT_TIMEOUT)
			host->cmd->error = -ETIMEDOUT;
		else
			host->cmd->error = -EILSEQ;

		/*
		 * If this command initiates a data phase and a response
		 * CRC error is signalled, the card can start transferring
		 * data - the card may have received the command without
		 * error.  We must not terminate the mmc_request early.
		 *
		 * If the card did not receive the command or returned an
		 * error which prevented it sending data, the data phase
		 * will time out.
		 */
		if (host->cmd->data &&
		    (intmask & (SDHCI_INT_CRC | SDHCI_INT_TIMEOUT)) ==
		     SDHCI_INT_CRC) {
			host->cmd = NULL;
			return;
		}

		sdhci_finish_mrq(host, host->cmd->mrq);
		return;
	}

	if ((host->quirks2 & SDHCI_QUIRK2_STOP_WITH_TC) &&
	    !(host->cmd->flags & MMC_RSP_BUSY) && !host->data &&
	    host->cmd->opcode == MMC_STOP_TRANSMISSION)
		*mask &= ~SDHCI_INT_DATA_END;

	if (intmask & SDHCI_INT_RESPONSE)
		sdhci_finish_command(host);
}

#ifdef CONFIG_MMC_DEBUG
static void sdhci_adma_show_error(struct sdhci_host *host)
{
	const char *name = mmc_hostname(host->mmc);
	void *desc = host->adma_table;

	sdhci_dumpregs(host);

	while (true) {
		struct sdhci_adma2_64_desc *dma_desc = desc;

		if (host->flags & SDHCI_USE_64_BIT_DMA)
			DBG("%s: %p: DMA 0x%08x%08x, LEN 0x%04x, Attr=0x%02x\n",
			    name, desc, le32_to_cpu(dma_desc->addr_hi),
			    le32_to_cpu(dma_desc->addr_lo),
			    le16_to_cpu(dma_desc->len),
			    le16_to_cpu(dma_desc->cmd));
		else
			DBG("%s: %p: DMA 0x%08x, LEN 0x%04x, Attr=0x%02x\n",
			    name, desc, le32_to_cpu(dma_desc->addr_lo),
			    le16_to_cpu(dma_desc->len),
			    le16_to_cpu(dma_desc->cmd));

		desc += host->desc_sz;

		if (dma_desc->cmd & cpu_to_le16(ADMA2_END))
			break;
	}
}
#else
static void sdhci_adma_show_error(struct sdhci_host *host) { }
#endif

static void sdhci_data_irq(struct sdhci_host *host, u32 intmask)
{
	u32 command;

	/* CMD19 generates _only_ Buffer Read Ready interrupt */
	if (intmask & SDHCI_INT_DATA_AVAIL) {
		command = SDHCI_GET_CMD(sdhci_readw(host, SDHCI_COMMAND));
		if (command == MMC_SEND_TUNING_BLOCK ||
		    command == MMC_SEND_TUNING_BLOCK_HS200) {
			host->tuning_done = 1;
			wake_up(&host->buf_ready_int);
			return;
		}
	}

	if (!host->data) {
		struct mmc_command *data_cmd = host->data_cmd;

		if (data_cmd)
			host->data_cmd = NULL;

		/*
		 * The "data complete" interrupt is also used to
		 * indicate that a busy state has ended. See comment
		 * above in sdhci_cmd_irq().
		 */
		if (data_cmd && (data_cmd->flags & MMC_RSP_BUSY)) {
			if (intmask & SDHCI_INT_DATA_TIMEOUT) {
				data_cmd->error = -ETIMEDOUT;
				sdhci_finish_mrq(host, data_cmd->mrq);
				return;
			}
			if (intmask & SDHCI_INT_DATA_END) {
				/*
				 * Some cards handle busy-end interrupt
				 * before the command completed, so make
				 * sure we do things in the proper order.
				 */
				if (host->cmd == data_cmd)
					return;

				sdhci_finish_mrq(host, data_cmd->mrq);
				return;
			}
		}

		/*
		 * SDHCI recovers from errors by resetting the cmd and data
		 * circuits. Until that is done, there very well might be more
		 * interrupts, so ignore them in that case.
		 */
		if (host->pending_reset)
			return;

		pr_err("%s: Got data interrupt 0x%08x even though no data operation was in progress.\n",
		       mmc_hostname(host->mmc), (unsigned)intmask);
		sdhci_dumpregs(host);

		return;
	}

	if (intmask & SDHCI_INT_DATA_TIMEOUT)
		host->data->error = -ETIMEDOUT;
	else if (intmask & SDHCI_INT_DATA_END_BIT)
		host->data->error = -EILSEQ;
	else if ((intmask & SDHCI_INT_DATA_CRC) &&
		SDHCI_GET_CMD(sdhci_readw(host, SDHCI_COMMAND))
			!= MMC_BUS_TEST_R)
		host->data->error = -EILSEQ;
	else if (intmask & SDHCI_INT_ADMA_ERROR) {
		pr_err("%s: ADMA error\n", mmc_hostname(host->mmc));
		sdhci_adma_show_error(host);
		host->data->error = -EIO;
		if (host->ops->adma_workaround)
			host->ops->adma_workaround(host, intmask);
	}

	if (host->data->error)
		sdhci_finish_data(host);
	else {
		if (intmask & (SDHCI_INT_DATA_AVAIL | SDHCI_INT_SPACE_AVAIL))
			sdhci_transfer_pio(host);

		/*
		 * We currently don't do anything fancy with DMA
		 * boundaries, but as we can't disable the feature
		 * we need to at least restart the transfer.
		 *
		 * According to the spec sdhci_readl(host, SDHCI_DMA_ADDRESS)
		 * should return a valid address to continue from, but as
		 * some controllers are faulty, don't trust them.
		 */
		if (intmask & SDHCI_INT_DMA_END) {
			u32 dmastart, dmanow;
			dmastart = sg_dma_address(host->data->sg);
			dmanow = dmastart + host->data->bytes_xfered;
			/*
			 * Force update to the next DMA block boundary.
			 */
			dmanow = (dmanow &
				~(SDHCI_DEFAULT_BOUNDARY_SIZE - 1)) +
				SDHCI_DEFAULT_BOUNDARY_SIZE;
			host->data->bytes_xfered = dmanow - dmastart;
			DBG("%s: DMA base 0x%08x, transferred 0x%06x bytes,"
				" next 0x%08x\n",
				mmc_hostname(host->mmc), dmastart,
				host->data->bytes_xfered, dmanow);
			sdhci_writel(host, dmanow, SDHCI_DMA_ADDRESS);
		}

		if (intmask & SDHCI_INT_DATA_END) {
			if (host->cmd == host->data_cmd) {
				/*
				 * Data managed to finish before the
				 * command completed. Make sure we do
				 * things in the proper order.
				 */
				host->data_early = 1;
			} else {
				sdhci_finish_data(host);
			}
		}
	}
}

static irqreturn_t sdhci_irq(int irq, void *dev_id)
{
	irqreturn_t result = IRQ_NONE;
	struct sdhci_host *host = dev_id;
	u32 intmask, mask, unexpected = 0;
	int max_loops = 16;

	spin_lock(&host->lock);

	if (host->runtime_suspended && !sdhci_sdio_irq_enabled(host)) {
		spin_unlock(&host->lock);
		return IRQ_NONE;
	}

	intmask = sdhci_readl(host, SDHCI_INT_STATUS);
	if (!intmask || intmask == 0xffffffff) {
		result = IRQ_NONE;
		goto out;
	}

	do {
		/* Clear selected interrupts. */
		mask = intmask & (SDHCI_INT_CMD_MASK | SDHCI_INT_DATA_MASK |
				  SDHCI_INT_BUS_POWER);
		sdhci_writel(host, mask, SDHCI_INT_STATUS);

		DBG("*** %s got interrupt: 0x%08x\n",
			mmc_hostname(host->mmc), intmask);

		if (intmask & (SDHCI_INT_CARD_INSERT | SDHCI_INT_CARD_REMOVE)) {
			u32 present = sdhci_readl(host, SDHCI_PRESENT_STATE) &
				      SDHCI_CARD_PRESENT;

			/*
			 * There is a observation on i.mx esdhc.  INSERT
			 * bit will be immediately set again when it gets
			 * cleared, if a card is inserted.  We have to mask
			 * the irq to prevent interrupt storm which will
			 * freeze the system.  And the REMOVE gets the
			 * same situation.
			 *
			 * More testing are needed here to ensure it works
			 * for other platforms though.
			 */
			host->ier &= ~(SDHCI_INT_CARD_INSERT |
				       SDHCI_INT_CARD_REMOVE);
			host->ier |= present ? SDHCI_INT_CARD_REMOVE :
					       SDHCI_INT_CARD_INSERT;
			sdhci_writel(host, host->ier, SDHCI_INT_ENABLE);
			sdhci_writel(host, host->ier, SDHCI_SIGNAL_ENABLE);

			sdhci_writel(host, intmask & (SDHCI_INT_CARD_INSERT |
				     SDHCI_INT_CARD_REMOVE), SDHCI_INT_STATUS);

			host->thread_isr |= intmask & (SDHCI_INT_CARD_INSERT |
						       SDHCI_INT_CARD_REMOVE);
			result = IRQ_WAKE_THREAD;
		}

		if (intmask & SDHCI_INT_CMD_MASK)
			sdhci_cmd_irq(host, intmask & SDHCI_INT_CMD_MASK,
				      &intmask);

		if (intmask & SDHCI_INT_DATA_MASK)
			sdhci_data_irq(host, intmask & SDHCI_INT_DATA_MASK);

		if (intmask & SDHCI_INT_BUS_POWER)
			pr_err("%s: Card is consuming too much power!\n",
				mmc_hostname(host->mmc));

		if (intmask & SDHCI_INT_RETUNE)
			mmc_retune_needed(host->mmc);

		if (intmask & SDHCI_INT_CARD_INT) {
			sdhci_enable_sdio_irq_nolock(host, false);
			host->thread_isr |= SDHCI_INT_CARD_INT;
			result = IRQ_WAKE_THREAD;
		}

		intmask &= ~(SDHCI_INT_CARD_INSERT | SDHCI_INT_CARD_REMOVE |
			     SDHCI_INT_CMD_MASK | SDHCI_INT_DATA_MASK |
			     SDHCI_INT_ERROR | SDHCI_INT_BUS_POWER |
			     SDHCI_INT_RETUNE | SDHCI_INT_CARD_INT);

		if (intmask) {
			unexpected |= intmask;
			sdhci_writel(host, intmask, SDHCI_INT_STATUS);
		}

		if (result == IRQ_NONE)
			result = IRQ_HANDLED;

		intmask = sdhci_readl(host, SDHCI_INT_STATUS);
	} while (intmask && --max_loops);
out:
	spin_unlock(&host->lock);

	if (unexpected) {
		pr_err("%s: Unexpected interrupt 0x%08x.\n",
			   mmc_hostname(host->mmc), unexpected);
		sdhci_dumpregs(host);
	}

	return result;
}

static irqreturn_t sdhci_thread_irq(int irq, void *dev_id)
{
	struct sdhci_host *host = dev_id;
	unsigned long flags;
	u32 isr;

	spin_lock_irqsave(&host->lock, flags);
	isr = host->thread_isr;
	host->thread_isr = 0;
	spin_unlock_irqrestore(&host->lock, flags);

	if (isr & (SDHCI_INT_CARD_INSERT | SDHCI_INT_CARD_REMOVE)) {
		struct mmc_host *mmc = host->mmc;

		mmc->ops->card_event(mmc);
		mmc_detect_change(mmc, msecs_to_jiffies(200));
	}

	if (isr & SDHCI_INT_CARD_INT) {
		sdio_run_irqs(host->mmc);

		spin_lock_irqsave(&host->lock, flags);
		if (host->flags & SDHCI_SDIO_IRQ_ENABLED)
			sdhci_enable_sdio_irq_nolock(host, true);
		spin_unlock_irqrestore(&host->lock, flags);
	}

	return isr ? IRQ_HANDLED : IRQ_NONE;
}

/*****************************************************************************\
 *                                                                           *
 * Suspend/resume                                                            *
 *                                                                           *
\*****************************************************************************/

#ifdef CONFIG_PM
/*
 * To enable wakeup events, the corresponding events have to be enabled in
 * the Interrupt Status Enable register too. See 'Table 1-6: Wakeup Signal
 * Table' in the SD Host Controller Standard Specification.
 * It is useless to restore SDHCI_INT_ENABLE state in
 * sdhci_disable_irq_wakeups() since it will be set by
 * sdhci_enable_card_detection() or sdhci_init().
 */
void sdhci_enable_irq_wakeups(struct sdhci_host *host)
{
	u8 val;
	u8 mask = SDHCI_WAKE_ON_INSERT | SDHCI_WAKE_ON_REMOVE
			| SDHCI_WAKE_ON_INT;
	u32 irq_val = SDHCI_INT_CARD_INSERT | SDHCI_INT_CARD_REMOVE |
		      SDHCI_INT_CARD_INT;

	val = sdhci_readb(host, SDHCI_WAKE_UP_CONTROL);
	val |= mask ;
	/* Avoid fake wake up */
	if (host->quirks & SDHCI_QUIRK_BROKEN_CARD_DETECTION) {
		val &= ~(SDHCI_WAKE_ON_INSERT | SDHCI_WAKE_ON_REMOVE);
		irq_val &= ~(SDHCI_INT_CARD_INSERT | SDHCI_INT_CARD_REMOVE);
	}
	sdhci_writeb(host, val, SDHCI_WAKE_UP_CONTROL);
	sdhci_writel(host, irq_val, SDHCI_INT_ENABLE);
}
EXPORT_SYMBOL_GPL(sdhci_enable_irq_wakeups);

static void sdhci_disable_irq_wakeups(struct sdhci_host *host)
{
	u8 val;
	u8 mask = SDHCI_WAKE_ON_INSERT | SDHCI_WAKE_ON_REMOVE
			| SDHCI_WAKE_ON_INT;

	val = sdhci_readb(host, SDHCI_WAKE_UP_CONTROL);
	val &= ~mask;
	sdhci_writeb(host, val, SDHCI_WAKE_UP_CONTROL);
}

int sdhci_suspend_host(struct sdhci_host *host)
{
	sdhci_disable_card_detection(host);

	mmc_retune_timer_stop(host->mmc);
	if (host->tuning_mode != SDHCI_TUNING_MODE_3)
		mmc_retune_needed(host->mmc);

	if (!device_may_wakeup(mmc_dev(host->mmc))) {
		host->ier = 0;
		sdhci_writel(host, 0, SDHCI_INT_ENABLE);
		sdhci_writel(host, 0, SDHCI_SIGNAL_ENABLE);
		free_irq(host->irq, host);
	} else {
		sdhci_enable_irq_wakeups(host);
		enable_irq_wake(host->irq);
	}
	return 0;
}

EXPORT_SYMBOL_GPL(sdhci_suspend_host);

int sdhci_resume_host(struct sdhci_host *host)
{
	struct mmc_host *mmc = host->mmc;
	int ret = 0;

	if (host->flags & (SDHCI_USE_SDMA | SDHCI_USE_ADMA)) {
		if (host->ops->enable_dma)
			host->ops->enable_dma(host);
	}

	if ((host->mmc->pm_flags & MMC_PM_KEEP_POWER) &&
	    (host->quirks2 & SDHCI_QUIRK2_HOST_OFF_CARD_ON)) {
		/* Card keeps power but host controller does not */
		sdhci_init(host, 0);
		host->pwr = 0;
		host->clock = 0;
		mmc->ops->set_ios(mmc, &mmc->ios);
	} else {
		sdhci_init(host, (host->mmc->pm_flags & MMC_PM_KEEP_POWER));
		mmiowb();
	}

	if (!device_may_wakeup(mmc_dev(host->mmc))) {
		ret = request_threaded_irq(host->irq, sdhci_irq,
					   sdhci_thread_irq, IRQF_SHARED,
					   mmc_hostname(host->mmc), host);
		if (ret)
			return ret;
	} else {
		sdhci_disable_irq_wakeups(host);
		disable_irq_wake(host->irq);
	}

	sdhci_enable_card_detection(host);

	return ret;
}

EXPORT_SYMBOL_GPL(sdhci_resume_host);

int sdhci_runtime_suspend_host(struct sdhci_host *host)
{
	unsigned long flags;

	mmc_retune_timer_stop(host->mmc);
	if (host->tuning_mode != SDHCI_TUNING_MODE_3)
		mmc_retune_needed(host->mmc);

	spin_lock_irqsave(&host->lock, flags);
	host->ier &= SDHCI_INT_CARD_INT;
	sdhci_writel(host, host->ier, SDHCI_INT_ENABLE);
	sdhci_writel(host, host->ier, SDHCI_SIGNAL_ENABLE);
	spin_unlock_irqrestore(&host->lock, flags);

	synchronize_hardirq(host->irq);

	spin_lock_irqsave(&host->lock, flags);
	host->runtime_suspended = true;
	spin_unlock_irqrestore(&host->lock, flags);

	return 0;
}
EXPORT_SYMBOL_GPL(sdhci_runtime_suspend_host);

int sdhci_runtime_resume_host(struct sdhci_host *host)
{
	struct mmc_host *mmc = host->mmc;
	unsigned long flags;
	int host_flags = host->flags;

	if (host_flags & (SDHCI_USE_SDMA | SDHCI_USE_ADMA)) {
		if (host->ops->enable_dma)
			host->ops->enable_dma(host);
	}

	sdhci_init(host, 0);

	/* Force clock and power re-program */
	host->pwr = 0;
	host->clock = 0;
	mmc->ops->start_signal_voltage_switch(mmc, &mmc->ios);
	mmc->ops->set_ios(mmc, &mmc->ios);

	if ((host_flags & SDHCI_PV_ENABLED) &&
		!(host->quirks2 & SDHCI_QUIRK2_PRESET_VALUE_BROKEN)) {
		spin_lock_irqsave(&host->lock, flags);
		sdhci_enable_preset_value(host, true);
		spin_unlock_irqrestore(&host->lock, flags);
	}

	spin_lock_irqsave(&host->lock, flags);

	host->runtime_suspended = false;

	/* Enable SDIO IRQ */
	if (host->flags & SDHCI_SDIO_IRQ_ENABLED)
		sdhci_enable_sdio_irq_nolock(host, true);

	/* Enable Card Detection */
	sdhci_enable_card_detection(host);

	spin_unlock_irqrestore(&host->lock, flags);

	return 0;
}
EXPORT_SYMBOL_GPL(sdhci_runtime_resume_host);

#endif /* CONFIG_PM */

/*****************************************************************************\
 *                                                                           *
 * Device allocation/registration                                            *
 *                                                                           *
\*****************************************************************************/

struct sdhci_host *sdhci_alloc_host(struct device *dev,
	size_t priv_size)
{
	struct mmc_host *mmc;
	struct sdhci_host *host;

	WARN_ON(dev == NULL);

	mmc = mmc_alloc_host(sizeof(struct sdhci_host) + priv_size, dev);
	if (!mmc)
		return ERR_PTR(-ENOMEM);

	host = mmc_priv(mmc);
	host->mmc = mmc;
	host->mmc_host_ops = sdhci_ops;
	mmc->ops = &host->mmc_host_ops;

	host->flags = SDHCI_SIGNALING_330;

	return host;
}

EXPORT_SYMBOL_GPL(sdhci_alloc_host);

static int sdhci_set_dma_mask(struct sdhci_host *host)
{
	struct mmc_host *mmc = host->mmc;
	struct device *dev = mmc_dev(mmc);
	int ret = -EINVAL;

	if (host->quirks2 & SDHCI_QUIRK2_BROKEN_64_BIT_DMA)
		host->flags &= ~SDHCI_USE_64_BIT_DMA;

	/* Try 64-bit mask if hardware is capable  of it */
	if (host->flags & SDHCI_USE_64_BIT_DMA) {
		ret = dma_set_mask_and_coherent(dev, DMA_BIT_MASK(64));
		if (ret) {
			pr_warn("%s: Failed to set 64-bit DMA mask.\n",
				mmc_hostname(mmc));
			host->flags &= ~SDHCI_USE_64_BIT_DMA;
		}
	}

	/* 32-bit mask as default & fallback */
	if (ret) {
		ret = dma_set_mask_and_coherent(dev, DMA_BIT_MASK(32));
		if (ret)
			pr_warn("%s: Failed to set 32-bit DMA mask.\n",
				mmc_hostname(mmc));
	}

	return ret;
}

void __sdhci_read_caps(struct sdhci_host *host, u16 *ver, u32 *caps, u32 *caps1)
{
	u16 v;

	if (host->read_caps)
		return;

	host->read_caps = true;

	if (debug_quirks)
		host->quirks = debug_quirks;

	if (debug_quirks2)
		host->quirks2 = debug_quirks2;

	sdhci_do_reset(host, SDHCI_RESET_ALL);

	v = ver ? *ver : sdhci_readw(host, SDHCI_HOST_VERSION);
	host->version = (v & SDHCI_SPEC_VER_MASK) >> SDHCI_SPEC_VER_SHIFT;

	if (host->quirks & SDHCI_QUIRK_MISSING_CAPS)
		return;

	host->caps = caps ? *caps : sdhci_readl(host, SDHCI_CAPABILITIES);

	if (host->version < SDHCI_SPEC_300)
		return;

	host->caps1 = caps1 ? *caps1 : sdhci_readl(host, SDHCI_CAPABILITIES_1);
}
EXPORT_SYMBOL_GPL(__sdhci_read_caps);

int sdhci_setup_host(struct sdhci_host *host)
{
	struct mmc_host *mmc;
	u32 max_current_caps;
	unsigned int ocr_avail;
	unsigned int override_timeout_clk;
	u32 max_clk;
	int ret;

	WARN_ON(host == NULL);
	if (host == NULL)
		return -EINVAL;

	mmc = host->mmc;

	/*
	 * If there are external regulators, get them. Note this must be done
	 * early before resetting the host and reading the capabilities so that
	 * the host can take the appropriate action if regulators are not
	 * available.
	 */
	ret = mmc_regulator_get_supply(mmc);
	if (ret == -EPROBE_DEFER)
		return ret;

	sdhci_read_caps(host);

	override_timeout_clk = host->timeout_clk;

	if (host->version > SDHCI_SPEC_300) {
		pr_err("%s: Unknown controller version (%d). You may experience problems.\n",
		       mmc_hostname(mmc), host->version);
	}

	if (host->quirks & SDHCI_QUIRK_FORCE_DMA)
		host->flags |= SDHCI_USE_SDMA;
	else if (!(host->caps & SDHCI_CAN_DO_SDMA))
		DBG("Controller doesn't have SDMA capability\n");
	else
		host->flags |= SDHCI_USE_SDMA;

	if ((host->quirks & SDHCI_QUIRK_BROKEN_DMA) &&
		(host->flags & SDHCI_USE_SDMA)) {
		DBG("Disabling DMA as it is marked broken\n");
		host->flags &= ~SDHCI_USE_SDMA;
	}

	if ((host->version >= SDHCI_SPEC_200) &&
		(host->caps & SDHCI_CAN_DO_ADMA2))
		host->flags |= SDHCI_USE_ADMA;

	if ((host->quirks & SDHCI_QUIRK_BROKEN_ADMA) &&
		(host->flags & SDHCI_USE_ADMA)) {
		DBG("Disabling ADMA as it is marked broken\n");
		host->flags &= ~SDHCI_USE_ADMA;
	}

	/*
	 * It is assumed that a 64-bit capable device has set a 64-bit DMA mask
	 * and *must* do 64-bit DMA.  A driver has the opportunity to change
	 * that during the first call to ->enable_dma().  Similarly
	 * SDHCI_QUIRK2_BROKEN_64_BIT_DMA must be left to the drivers to
	 * implement.
	 */
	if (host->caps & SDHCI_CAN_64BIT)
		host->flags |= SDHCI_USE_64_BIT_DMA;

	if (host->flags & (SDHCI_USE_SDMA | SDHCI_USE_ADMA)) {
		ret = sdhci_set_dma_mask(host);

		if (!ret && host->ops->enable_dma)
			ret = host->ops->enable_dma(host);

		if (ret) {
			pr_warn("%s: No suitable DMA available - falling back to PIO\n",
				mmc_hostname(mmc));
			host->flags &= ~(SDHCI_USE_SDMA | SDHCI_USE_ADMA);

			ret = 0;
		}
	}

	/* SDMA does not support 64-bit DMA */
	if (host->flags & SDHCI_USE_64_BIT_DMA)
		host->flags &= ~SDHCI_USE_SDMA;

	if (host->flags & SDHCI_USE_ADMA) {
		dma_addr_t dma;
		void *buf;

		/*
		 * The DMA descriptor table size is calculated as the maximum
		 * number of segments times 2, to allow for an alignment
		 * descriptor for each segment, plus 1 for a nop end descriptor,
		 * all multipled by the descriptor size.
		 */
		if (host->flags & SDHCI_USE_64_BIT_DMA) {
			host->adma_table_sz = (SDHCI_MAX_SEGS * 2 + 1) *
					      SDHCI_ADMA2_64_DESC_SZ;
			host->desc_sz = SDHCI_ADMA2_64_DESC_SZ;
		} else {
			host->adma_table_sz = (SDHCI_MAX_SEGS * 2 + 1) *
					      SDHCI_ADMA2_32_DESC_SZ;
			host->desc_sz = SDHCI_ADMA2_32_DESC_SZ;
		}

		host->align_buffer_sz = SDHCI_MAX_SEGS * SDHCI_ADMA2_ALIGN;
		buf = dma_alloc_coherent(mmc_dev(mmc), host->align_buffer_sz +
					 host->adma_table_sz, &dma, GFP_KERNEL);
		if (!buf) {
			pr_warn("%s: Unable to allocate ADMA buffers - falling back to standard DMA\n",
				mmc_hostname(mmc));
			host->flags &= ~SDHCI_USE_ADMA;
		} else if ((dma + host->align_buffer_sz) &
			   (SDHCI_ADMA2_DESC_ALIGN - 1)) {
			pr_warn("%s: unable to allocate aligned ADMA descriptor\n",
				mmc_hostname(mmc));
			host->flags &= ~SDHCI_USE_ADMA;
			dma_free_coherent(mmc_dev(mmc), host->align_buffer_sz +
					  host->adma_table_sz, buf, dma);
		} else {
			host->align_buffer = buf;
			host->align_addr = dma;

			host->adma_table = buf + host->align_buffer_sz;
			host->adma_addr = dma + host->align_buffer_sz;
		}
	}

	/*
	 * If we use DMA, then it's up to the caller to set the DMA
	 * mask, but PIO does not need the hw shim so we set a new
	 * mask here in that case.
	 */
	if (!(host->flags & (SDHCI_USE_SDMA | SDHCI_USE_ADMA))) {
		host->dma_mask = DMA_BIT_MASK(64);
		mmc_dev(mmc)->dma_mask = &host->dma_mask;
	}

	if (host->version >= SDHCI_SPEC_300)
		host->max_clk = (host->caps & SDHCI_CLOCK_V3_BASE_MASK)
			>> SDHCI_CLOCK_BASE_SHIFT;
	else
		host->max_clk = (host->caps & SDHCI_CLOCK_BASE_MASK)
			>> SDHCI_CLOCK_BASE_SHIFT;

	host->max_clk *= 1000000;
	if (host->max_clk == 0 || host->quirks &
			SDHCI_QUIRK_CAP_CLOCK_BASE_BROKEN) {
		if (!host->ops->get_max_clock) {
			pr_err("%s: Hardware doesn't specify base clock frequency.\n",
			       mmc_hostname(mmc));
			ret = -ENODEV;
			goto undma;
		}
		host->max_clk = host->ops->get_max_clock(host);
	}

	/*
	 * In case of Host Controller v3.00, find out whether clock
	 * multiplier is supported.
	 */
	host->clk_mul = (host->caps1 & SDHCI_CLOCK_MUL_MASK) >>
			SDHCI_CLOCK_MUL_SHIFT;

	/*
	 * In case the value in Clock Multiplier is 0, then programmable
	 * clock mode is not supported, otherwise the actual clock
	 * multiplier is one more than the value of Clock Multiplier
	 * in the Capabilities Register.
	 */
	if (host->clk_mul)
		host->clk_mul += 1;

	/*
	 * Set host parameters.
	 */
	max_clk = host->max_clk;

	if (host->ops->get_min_clock)
		mmc->f_min = host->ops->get_min_clock(host);
	else if (host->version >= SDHCI_SPEC_300) {
		if (host->clk_mul) {
			mmc->f_min = (host->max_clk * host->clk_mul) / 1024;
			max_clk = host->max_clk * host->clk_mul;
		} else
			mmc->f_min = host->max_clk / SDHCI_MAX_DIV_SPEC_300;
	} else
		mmc->f_min = host->max_clk / SDHCI_MAX_DIV_SPEC_200;

	if (!mmc->f_max || mmc->f_max > max_clk)
		mmc->f_max = max_clk;

	if (!(host->quirks & SDHCI_QUIRK_DATA_TIMEOUT_USES_SDCLK)) {
		host->timeout_clk = (host->caps & SDHCI_TIMEOUT_CLK_MASK) >>
					SDHCI_TIMEOUT_CLK_SHIFT;
		if (host->timeout_clk == 0) {
			if (host->ops->get_timeout_clock) {
				host->timeout_clk =
					host->ops->get_timeout_clock(host);
			} else {
				pr_err("%s: Hardware doesn't specify timeout clock frequency.\n",
					mmc_hostname(mmc));
				ret = -ENODEV;
				goto undma;
			}
		}

		if (host->caps & SDHCI_TIMEOUT_CLK_UNIT)
			host->timeout_clk *= 1000;

		if (override_timeout_clk)
			host->timeout_clk = override_timeout_clk;

		mmc->max_busy_timeout = host->ops->get_max_timeout_count ?
			host->ops->get_max_timeout_count(host) : 1 << 27;
		mmc->max_busy_timeout /= host->timeout_clk;
	}

	mmc->caps |= MMC_CAP_SDIO_IRQ | MMC_CAP_ERASE | MMC_CAP_CMD23;
	mmc->caps2 |= MMC_CAP2_SDIO_IRQ_NOTHREAD;

	if (host->quirks & SDHCI_QUIRK_MULTIBLOCK_READ_ACMD12)
		host->flags |= SDHCI_AUTO_CMD12;

	/* Auto-CMD23 stuff only works in ADMA or PIO. */
	if ((host->version >= SDHCI_SPEC_300) &&
	    ((host->flags & SDHCI_USE_ADMA) ||
	     !(host->flags & SDHCI_USE_SDMA)) &&
	     !(host->quirks2 & SDHCI_QUIRK2_ACMD23_BROKEN)) {
		host->flags |= SDHCI_AUTO_CMD23;
		DBG("%s: Auto-CMD23 available\n", mmc_hostname(mmc));
	} else {
		DBG("%s: Auto-CMD23 unavailable\n", mmc_hostname(mmc));
	}

	/*
	 * A controller may support 8-bit width, but the board itself
	 * might not have the pins brought out.  Boards that support
	 * 8-bit width must set "mmc->caps |= MMC_CAP_8_BIT_DATA;" in
	 * their platform code before calling sdhci_add_host(), and we
	 * won't assume 8-bit width for hosts without that CAP.
	 */
	if (!(host->quirks & SDHCI_QUIRK_FORCE_1_BIT_DATA))
		mmc->caps |= MMC_CAP_4_BIT_DATA;

	if (host->quirks2 & SDHCI_QUIRK2_HOST_NO_CMD23)
		mmc->caps &= ~MMC_CAP_CMD23;

<<<<<<< HEAD
	if ((caps[0] & SDHCI_CAN_DO_HISPD) &&
		!(host->quirks & SDHCI_QUIRK_NO_HISPD_BIT))
=======
	if (host->caps & SDHCI_CAN_DO_HISPD)
>>>>>>> c8d2bc9b
		mmc->caps |= MMC_CAP_SD_HIGHSPEED | MMC_CAP_MMC_HIGHSPEED;

	if ((host->quirks & SDHCI_QUIRK_BROKEN_CARD_DETECTION) &&
	    mmc_card_is_removable(mmc) &&
	    mmc_gpio_get_cd(host->mmc) < 0)
		mmc->caps |= MMC_CAP_NEEDS_POLL;

	/* If vqmmc regulator and no 1.8V signalling, then there's no UHS */
	if (!IS_ERR(mmc->supply.vqmmc)) {
		ret = regulator_enable(mmc->supply.vqmmc);
		if (!regulator_is_supported_voltage(mmc->supply.vqmmc, 1700000,
						    1950000))
			host->caps1 &= ~(SDHCI_SUPPORT_SDR104 |
					 SDHCI_SUPPORT_SDR50 |
					 SDHCI_SUPPORT_DDR50);
		if (ret) {
			pr_warn("%s: Failed to enable vqmmc regulator: %d\n",
				mmc_hostname(mmc), ret);
			mmc->supply.vqmmc = ERR_PTR(-EINVAL);
		}
	}

	if (host->quirks2 & SDHCI_QUIRK2_NO_1_8_V) {
		host->caps1 &= ~(SDHCI_SUPPORT_SDR104 | SDHCI_SUPPORT_SDR50 |
				 SDHCI_SUPPORT_DDR50);
	}

	/* Any UHS-I mode in caps implies SDR12 and SDR25 support. */
	if (host->caps1 & (SDHCI_SUPPORT_SDR104 | SDHCI_SUPPORT_SDR50 |
			   SDHCI_SUPPORT_DDR50))
		mmc->caps |= MMC_CAP_UHS_SDR12 | MMC_CAP_UHS_SDR25;

	/* SDR104 supports also implies SDR50 support */
	if (host->caps1 & SDHCI_SUPPORT_SDR104) {
		mmc->caps |= MMC_CAP_UHS_SDR104 | MMC_CAP_UHS_SDR50;
		/* SD3.0: SDR104 is supported so (for eMMC) the caps2
		 * field can be promoted to support HS200.
		 */
		if (!(host->quirks2 & SDHCI_QUIRK2_BROKEN_HS200))
			mmc->caps2 |= MMC_CAP2_HS200;
	} else if (host->caps1 & SDHCI_SUPPORT_SDR50) {
		mmc->caps |= MMC_CAP_UHS_SDR50;
	}

	if (host->quirks2 & SDHCI_QUIRK2_CAPS_BIT63_FOR_HS400 &&
	    (host->caps1 & SDHCI_SUPPORT_HS400))
		mmc->caps2 |= MMC_CAP2_HS400;

	if ((mmc->caps2 & MMC_CAP2_HSX00_1_2V) &&
	    (IS_ERR(mmc->supply.vqmmc) ||
	     !regulator_is_supported_voltage(mmc->supply.vqmmc, 1100000,
					     1300000)))
		mmc->caps2 &= ~MMC_CAP2_HSX00_1_2V;

	if ((host->caps1 & SDHCI_SUPPORT_DDR50) &&
	    !(host->quirks2 & SDHCI_QUIRK2_BROKEN_DDR50))
		mmc->caps |= MMC_CAP_UHS_DDR50;

	/* Does the host need tuning for SDR50? */
	if (host->caps1 & SDHCI_USE_SDR50_TUNING)
		host->flags |= SDHCI_SDR50_NEEDS_TUNING;

	/* Driver Type(s) (A, C, D) supported by the host */
	if (host->caps1 & SDHCI_DRIVER_TYPE_A)
		mmc->caps |= MMC_CAP_DRIVER_TYPE_A;
	if (host->caps1 & SDHCI_DRIVER_TYPE_C)
		mmc->caps |= MMC_CAP_DRIVER_TYPE_C;
	if (host->caps1 & SDHCI_DRIVER_TYPE_D)
		mmc->caps |= MMC_CAP_DRIVER_TYPE_D;

	/* Initial value for re-tuning timer count */
	host->tuning_count = (host->caps1 & SDHCI_RETUNING_TIMER_COUNT_MASK) >>
			     SDHCI_RETUNING_TIMER_COUNT_SHIFT;

	/*
	 * In case Re-tuning Timer is not disabled, the actual value of
	 * re-tuning timer will be 2 ^ (n - 1).
	 */
	if (host->tuning_count)
		host->tuning_count = 1 << (host->tuning_count - 1);

	/* Re-tuning mode supported by the Host Controller */
	host->tuning_mode = (host->caps1 & SDHCI_RETUNING_MODE_MASK) >>
			     SDHCI_RETUNING_MODE_SHIFT;

	ocr_avail = 0;

	/*
	 * According to SD Host Controller spec v3.00, if the Host System
	 * can afford more than 150mA, Host Driver should set XPC to 1. Also
	 * the value is meaningful only if Voltage Support in the Capabilities
	 * register is set. The actual current value is 4 times the register
	 * value.
	 */
	max_current_caps = sdhci_readl(host, SDHCI_MAX_CURRENT);
	if (!max_current_caps && !IS_ERR(mmc->supply.vmmc)) {
		int curr = regulator_get_current_limit(mmc->supply.vmmc);
		if (curr > 0) {

			/* convert to SDHCI_MAX_CURRENT format */
			curr = curr/1000;  /* convert to mA */
			curr = curr/SDHCI_MAX_CURRENT_MULTIPLIER;

			curr = min_t(u32, curr, SDHCI_MAX_CURRENT_LIMIT);
			max_current_caps =
				(curr << SDHCI_MAX_CURRENT_330_SHIFT) |
				(curr << SDHCI_MAX_CURRENT_300_SHIFT) |
				(curr << SDHCI_MAX_CURRENT_180_SHIFT);
		}
	}

	if (host->caps & SDHCI_CAN_VDD_330) {
		ocr_avail |= MMC_VDD_32_33 | MMC_VDD_33_34;

		mmc->max_current_330 = ((max_current_caps &
				   SDHCI_MAX_CURRENT_330_MASK) >>
				   SDHCI_MAX_CURRENT_330_SHIFT) *
				   SDHCI_MAX_CURRENT_MULTIPLIER;
	}
	if (host->caps & SDHCI_CAN_VDD_300) {
		ocr_avail |= MMC_VDD_29_30 | MMC_VDD_30_31;

		mmc->max_current_300 = ((max_current_caps &
				   SDHCI_MAX_CURRENT_300_MASK) >>
				   SDHCI_MAX_CURRENT_300_SHIFT) *
				   SDHCI_MAX_CURRENT_MULTIPLIER;
	}
	if (host->caps & SDHCI_CAN_VDD_180) {
		ocr_avail |= MMC_VDD_165_195;

		mmc->max_current_180 = ((max_current_caps &
				   SDHCI_MAX_CURRENT_180_MASK) >>
				   SDHCI_MAX_CURRENT_180_SHIFT) *
				   SDHCI_MAX_CURRENT_MULTIPLIER;
	}

	/* If OCR set by host, use it instead. */
	if (host->ocr_mask)
		ocr_avail = host->ocr_mask;

	/* If OCR set by external regulators, give it highest prio. */
	if (mmc->ocr_avail)
		ocr_avail = mmc->ocr_avail;

	mmc->ocr_avail = ocr_avail;
	mmc->ocr_avail_sdio = ocr_avail;
	if (host->ocr_avail_sdio)
		mmc->ocr_avail_sdio &= host->ocr_avail_sdio;
	mmc->ocr_avail_sd = ocr_avail;
	if (host->ocr_avail_sd)
		mmc->ocr_avail_sd &= host->ocr_avail_sd;
	else /* normal SD controllers don't support 1.8V */
		mmc->ocr_avail_sd &= ~MMC_VDD_165_195;
	mmc->ocr_avail_mmc = ocr_avail;
	if (host->ocr_avail_mmc)
		mmc->ocr_avail_mmc &= host->ocr_avail_mmc;

	if (mmc->ocr_avail == 0) {
		pr_err("%s: Hardware doesn't report any support voltages.\n",
		       mmc_hostname(mmc));
		ret = -ENODEV;
		goto unreg;
	}

	if ((mmc->caps & (MMC_CAP_UHS_SDR12 | MMC_CAP_UHS_SDR25 |
			  MMC_CAP_UHS_SDR50 | MMC_CAP_UHS_SDR104 |
			  MMC_CAP_UHS_DDR50 | MMC_CAP_1_8V_DDR)) ||
	    (mmc->caps2 & (MMC_CAP2_HS200_1_8V_SDR | MMC_CAP2_HS400_1_8V)))
		host->flags |= SDHCI_SIGNALING_180;

	if (mmc->caps2 & MMC_CAP2_HSX00_1_2V)
		host->flags |= SDHCI_SIGNALING_120;

	spin_lock_init(&host->lock);

	/*
	 * Maximum number of segments. Depends on if the hardware
	 * can do scatter/gather or not.
	 */
	if (host->flags & SDHCI_USE_ADMA)
		mmc->max_segs = SDHCI_MAX_SEGS;
	else if (host->flags & SDHCI_USE_SDMA)
		mmc->max_segs = 1;
	else /* PIO */
		mmc->max_segs = SDHCI_MAX_SEGS;

	/*
	 * Maximum number of sectors in one transfer. Limited by SDMA boundary
	 * size (512KiB). Note some tuning modes impose a 4MiB limit, but this
	 * is less anyway.
	 */
	mmc->max_req_size = 524288;

	/*
	 * Maximum segment size. Could be one segment with the maximum number
	 * of bytes. When doing hardware scatter/gather, each entry cannot
	 * be larger than 64 KiB though.
	 */
	if (host->flags & SDHCI_USE_ADMA) {
		if (host->quirks & SDHCI_QUIRK_BROKEN_ADMA_ZEROLEN_DESC)
			mmc->max_seg_size = 65535;
		else
			mmc->max_seg_size = 65536;
	} else {
		mmc->max_seg_size = mmc->max_req_size;
	}

	/*
	 * Maximum block size. This varies from controller to controller and
	 * is specified in the capabilities register.
	 */
	if (host->quirks & SDHCI_QUIRK_FORCE_BLK_SZ_2048) {
		mmc->max_blk_size = 2;
	} else {
		mmc->max_blk_size = (host->caps & SDHCI_MAX_BLOCK_MASK) >>
				SDHCI_MAX_BLOCK_SHIFT;
		if (mmc->max_blk_size >= 3) {
			pr_warn("%s: Invalid maximum block size, assuming 512 bytes\n",
				mmc_hostname(mmc));
			mmc->max_blk_size = 0;
		}
	}

	mmc->max_blk_size = 512 << mmc->max_blk_size;

	/*
	 * Maximum block count.
	 */
	mmc->max_blk_count = (host->quirks & SDHCI_QUIRK_NO_MULTIBLOCK) ? 1 : 65535;

	return 0;

unreg:
	if (!IS_ERR(mmc->supply.vqmmc))
		regulator_disable(mmc->supply.vqmmc);
undma:
	if (host->align_buffer)
		dma_free_coherent(mmc_dev(mmc), host->align_buffer_sz +
				  host->adma_table_sz, host->align_buffer,
				  host->align_addr);
	host->adma_table = NULL;
	host->align_buffer = NULL;

	return ret;
}
EXPORT_SYMBOL_GPL(sdhci_setup_host);

int __sdhci_add_host(struct sdhci_host *host)
{
	struct mmc_host *mmc = host->mmc;
	int ret;

	/*
	 * Init tasklets.
	 */
	tasklet_init(&host->finish_tasklet,
		sdhci_tasklet_finish, (unsigned long)host);

	setup_timer(&host->timer, sdhci_timeout_timer, (unsigned long)host);
	setup_timer(&host->data_timer, sdhci_timeout_data_timer,
		    (unsigned long)host);

	init_waitqueue_head(&host->buf_ready_int);

	sdhci_init(host, 0);

	ret = request_threaded_irq(host->irq, sdhci_irq, sdhci_thread_irq,
				   IRQF_SHARED,	mmc_hostname(mmc), host);
	if (ret) {
		pr_err("%s: Failed to request IRQ %d: %d\n",
		       mmc_hostname(mmc), host->irq, ret);
		goto untasklet;
	}

#ifdef CONFIG_MMC_DEBUG
	sdhci_dumpregs(host);
#endif

	ret = sdhci_led_register(host);
	if (ret) {
		pr_err("%s: Failed to register LED device: %d\n",
		       mmc_hostname(mmc), ret);
		goto unirq;
	}

	mmiowb();

	ret = mmc_add_host(mmc);
	if (ret)
		goto unled;

	pr_info("%s: SDHCI controller on %s [%s] using %s\n",
		mmc_hostname(mmc), host->hw_name, dev_name(mmc_dev(mmc)),
		(host->flags & SDHCI_USE_ADMA) ?
		(host->flags & SDHCI_USE_64_BIT_DMA) ? "ADMA 64-bit" : "ADMA" :
		(host->flags & SDHCI_USE_SDMA) ? "DMA" : "PIO");

	sdhci_enable_card_detection(host);

	return 0;

unled:
	sdhci_led_unregister(host);
unirq:
	sdhci_do_reset(host, SDHCI_RESET_ALL);
	sdhci_writel(host, 0, SDHCI_INT_ENABLE);
	sdhci_writel(host, 0, SDHCI_SIGNAL_ENABLE);
	free_irq(host->irq, host);
untasklet:
	tasklet_kill(&host->finish_tasklet);

	if (!IS_ERR(mmc->supply.vqmmc))
		regulator_disable(mmc->supply.vqmmc);

	if (host->align_buffer)
		dma_free_coherent(mmc_dev(mmc), host->align_buffer_sz +
				  host->adma_table_sz, host->align_buffer,
				  host->align_addr);
	host->adma_table = NULL;
	host->align_buffer = NULL;

	return ret;
}
EXPORT_SYMBOL_GPL(__sdhci_add_host);

int sdhci_add_host(struct sdhci_host *host)
{
	int ret;

	ret = sdhci_setup_host(host);
	if (ret)
		return ret;

	return __sdhci_add_host(host);
}
EXPORT_SYMBOL_GPL(sdhci_add_host);

void sdhci_remove_host(struct sdhci_host *host, int dead)
{
	struct mmc_host *mmc = host->mmc;
	unsigned long flags;

	if (dead) {
		spin_lock_irqsave(&host->lock, flags);

		host->flags |= SDHCI_DEVICE_DEAD;

		if (sdhci_has_requests(host)) {
			pr_err("%s: Controller removed during "
				" transfer!\n", mmc_hostname(mmc));
			sdhci_error_out_mrqs(host, -ENOMEDIUM);
		}

		spin_unlock_irqrestore(&host->lock, flags);
	}

	sdhci_disable_card_detection(host);

	mmc_remove_host(mmc);

	sdhci_led_unregister(host);

	if (!dead)
		sdhci_do_reset(host, SDHCI_RESET_ALL);

	sdhci_writel(host, 0, SDHCI_INT_ENABLE);
	sdhci_writel(host, 0, SDHCI_SIGNAL_ENABLE);
	free_irq(host->irq, host);

	del_timer_sync(&host->timer);
	del_timer_sync(&host->data_timer);

	tasklet_kill(&host->finish_tasklet);

	if (!IS_ERR(mmc->supply.vqmmc))
		regulator_disable(mmc->supply.vqmmc);

	if (host->align_buffer)
		dma_free_coherent(mmc_dev(mmc), host->align_buffer_sz +
				  host->adma_table_sz, host->align_buffer,
				  host->align_addr);

	host->adma_table = NULL;
	host->align_buffer = NULL;
}

EXPORT_SYMBOL_GPL(sdhci_remove_host);

void sdhci_free_host(struct sdhci_host *host)
{
	mmc_free_host(host->mmc);
}

EXPORT_SYMBOL_GPL(sdhci_free_host);

/*****************************************************************************\
 *                                                                           *
 * Driver init/exit                                                          *
 *                                                                           *
\*****************************************************************************/

static int __init sdhci_drv_init(void)
{
	pr_info(DRIVER_NAME
		": Secure Digital Host Controller Interface driver\n");
	pr_info(DRIVER_NAME ": Copyright(c) Pierre Ossman\n");

	return 0;
}

static void __exit sdhci_drv_exit(void)
{
}

module_init(sdhci_drv_init);
module_exit(sdhci_drv_exit);

module_param(debug_quirks, uint, 0444);
module_param(debug_quirks2, uint, 0444);

MODULE_AUTHOR("Pierre Ossman <pierre@ossman.eu>");
MODULE_DESCRIPTION("Secure Digital Host Controller Interface core driver");
MODULE_LICENSE("GPL");

MODULE_PARM_DESC(debug_quirks, "Force certain quirks.");
MODULE_PARM_DESC(debug_quirks2, "Force certain other quirks.");<|MERGE_RESOLUTION|>--- conflicted
+++ resolved
@@ -3261,12 +3261,8 @@
 	if (host->quirks2 & SDHCI_QUIRK2_HOST_NO_CMD23)
 		mmc->caps &= ~MMC_CAP_CMD23;
 
-<<<<<<< HEAD
-	if ((caps[0] & SDHCI_CAN_DO_HISPD) &&
+	if ((host->caps & SDHCI_CAN_DO_HISPD) &&
 		!(host->quirks & SDHCI_QUIRK_NO_HISPD_BIT))
-=======
-	if (host->caps & SDHCI_CAN_DO_HISPD)
->>>>>>> c8d2bc9b
 		mmc->caps |= MMC_CAP_SD_HIGHSPEED | MMC_CAP_MMC_HIGHSPEED;
 
 	if ((host->quirks & SDHCI_QUIRK_BROKEN_CARD_DETECTION) &&
